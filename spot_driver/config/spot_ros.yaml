--- conflicted
+++ resolved
@@ -12,6 +12,7 @@
   feedback: 10.0
   mobility_params: 20.0
   check_subscribers: 10.0
+  world_objects: 10.0
   world_objects: 10.0
 
 # If true, automatically claim the lease when the driver starts
@@ -28,14 +29,4 @@
   use_take_lease: False
   # If true, try and claim the lease when doing actions if we don't already have it. Also automatically powers on for
   # stand, rollover and self-right commands
-<<<<<<< HEAD
-=======
-  get_lease_on_action: False
-
-claim:
-  # If true, forcefully take the lease, instead of acquiring it, which can fail if someone else has it
-  use_take_lease: False
-  # If true, try and claim the lease when doing actions if we don't already have it. Also automatically powers on for
-  # stand, rollover and self-right commands
->>>>>>> 776c0dac
   get_lease_on_action: False