rates:
  # loop_frequency is the frequency of the loop which publishes messages
  loop_frequency: 50.0
  # These are desired frequencies. You should not expect to receive messages at exactly the specified frequency. For
  # higher frequencies, you will need to modify the loop frequency and the rates below.
  robot_state: 20.0
  metrics: 0.04
  lease: 1.0
  front_image: 10.0
  side_image: 10.0
  rear_image: 10.0
  point_cloud: 10.0
  hand_image: 10.0
  feedback: 10.0
  mobility_params: 20.0
  check_subscribers: 10.0
<<<<<<< HEAD
  world_objects: 10.0
=======

# If true, automatically claim the lease when the driver starts
>>>>>>> b348ecd7
auto_claim: False
# If true, automatically power on when the driver starts (requires auto_claim)
auto_power_on: False
<<<<<<< HEAD
auto_stand: False
depth_in_visual: True
mode_parent_odom_tf: vision
=======
# If true, automatically stand when the driver starts (requires auto_power_on)
auto_stand: False

claim:
  # If true, forcefully take the lease, instead of acquiring it, which can fail if someone else has it
  use_take_lease: False
  # If true, try and claim the lease when doing actions if we don't already have it. Also automatically powers on for
  # stand, rollover and self-right commands
  get_lease_on_action: False
>>>>>>> b348ecd7
<|MERGE_RESOLUTION|>--- conflicted
+++ resolved
@@ -14,22 +14,16 @@
   feedback: 10.0
   mobility_params: 20.0
   check_subscribers: 10.0
-<<<<<<< HEAD
   world_objects: 10.0
-=======
 
 # If true, automatically claim the lease when the driver starts
->>>>>>> b348ecd7
 auto_claim: False
 # If true, automatically power on when the driver starts (requires auto_claim)
 auto_power_on: False
-<<<<<<< HEAD
+# If true, automatically stand when the driver starts (requires auto_power_on)
 auto_stand: False
 depth_in_visual: True
 mode_parent_odom_tf: vision
-=======
-# If true, automatically stand when the driver starts (requires auto_power_on)
-auto_stand: False
 
 claim:
   # If true, forcefully take the lease, instead of acquiring it, which can fail if someone else has it
@@ -37,4 +31,10 @@
   # If true, try and claim the lease when doing actions if we don't already have it. Also automatically powers on for
   # stand, rollover and self-right commands
   get_lease_on_action: False
->>>>>>> b348ecd7
+
+claim:
+  # If true, forcefully take the lease, instead of acquiring it, which can fail if someone else has it
+  use_take_lease: False
+  # If true, try and claim the lease when doing actions if we don't already have it. Also automatically powers on for
+  # stand, rollover and self-right commands
+  get_lease_on_action: False