--- conflicted
+++ resolved
@@ -20,21 +20,15 @@
 from spot_msgs.msg import DockState
 from spot_msgs.srv import SpotCheckRequest, SpotCheckResponse
 
-<<<<<<< HEAD
 from bosdyn.api import image_pb2, robot_state_pb2
 from bosdyn.api.docking import docking_pb2
-from bosdyn.client.spot_check import spot_check_pb2
+from bosdyn.client.spot_check import spot_check_pb2, point_cloud_pb2
 from bosdyn.client.math_helpers import SE3Pose
 from bosdyn.client.frame_helpers import get_odom_tform_body, get_vision_tform_body
 
 from .spot_wrapper import SpotWrapper
-=======
-from bosdyn.api import image_pb2, point_cloud_pb2
-from bosdyn.client.math_helpers import SE3Pose
-from bosdyn.client.frame_helpers import get_odom_tform_body, get_vision_tform_body
 
 import numpy as np
->>>>>>> 3fbb763a
 
 friendly_joint_names = {}
 """Dictionary for mapping BD joint names to more friendly names"""
@@ -218,11 +212,6 @@
     return image_msg, camera_info_msg
 
 
-<<<<<<< HEAD
-def GetJointStatesFromState(
-    state: robot_state_pb2.RobotState, spot_wrapper: SpotWrapper
-):
-=======
 def GetPointCloudMsg(data, spot_wrapper):
     """Takes the imag and  camera data and populates the necessary ROS messages
 
@@ -258,8 +247,44 @@
     return point_cloud_msg
 
 
-def GetJointStatesFromState(state, spot_wrapper):
->>>>>>> 3fbb763a
+def GetPointCloudMsg(data, spot_wrapper):
+    """Takes the imag and  camera data and populates the necessary ROS messages
+
+    Args:
+        data: PointCloud proto (PointCloudResponse)
+        spot_wrapper: A SpotWrapper object
+    Returns:
+           PointCloud: message of the point cloud (PointCloud2)
+    """
+    point_cloud_msg = PointCloud2()
+    local_time = spot_wrapper.robotToLocalTime(data.point_cloud.source.acquisition_time)
+    point_cloud_msg.header.stamp = rospy.Time(local_time.seconds, local_time.nanos)
+    point_cloud_msg.header.frame_id = data.point_cloud.source.frame_name_sensor
+    if data.point_cloud.encoding == point_cloud_pb2.PointCloud.ENCODING_XYZ_32F:
+        point_cloud_msg.height = 1
+        point_cloud_msg.width = data.point_cloud.num_points
+        point_cloud_msg.fields = []
+        for i, ax in enumerate(("x", "y", "z")):
+            field = PointField()
+            field.name = ax
+            field.offset = i * 4
+            field.datatype = PointField.FLOAT32
+            field.count = 1
+            point_cloud_msg.fields.append(field)
+        point_cloud_msg.is_bigendian = False
+        point_cloud_np = np.frombuffer(data.point_cloud.data, dtype=np.uint8)
+        point_cloud_msg.point_step = 12  # float32 XYZ
+        point_cloud_msg.row_step = point_cloud_msg.width * point_cloud_msg.point_step
+        point_cloud_msg.data = point_cloud_np.tobytes()
+        point_cloud_msg.is_dense = True
+    else:
+        rospy.logwarn("Not supported point cloud data type.")
+    return point_cloud_msg
+
+
+def GetJointStatesFromState(
+    state: robot_state_pb2.RobotState, spot_wrapper: SpotWrapper
+):
     """Maps joint state data from robot state proto to ROS JointState message
 
     Args:
