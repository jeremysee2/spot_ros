import time
import logging
import typing
import logging
import typing

from bosdyn.geometry import EulerZXY

import bosdyn.client.auth
from bosdyn.client import create_standard_sdk, ResponseError, RpcError
from bosdyn.client.async_tasks import AsyncPeriodicQuery, AsyncTasks
from bosdyn.client.robot_state import RobotStateClient
from bosdyn.client.robot_command import RobotCommandClient, RobotCommandBuilder
from bosdyn.client.graph_nav import GraphNavClient
from bosdyn.client.power import PowerClient
from bosdyn.client.lease import LeaseClient
from bosdyn.client.image import ImageClient, build_image_request
<<<<<<< HEAD
from bosdyn.client.docking import DockingClient
from bosdyn.client.time_sync import TimeSyncEndpoint
from bosdyn.client.estop import EstopClient
from bosdyn.client.spot_check import SpotCheckClient
=======
from bosdyn.client.docking import DockingClient, blocking_dock_robot, blocking_undock
from bosdyn.api import image_pb2
from bosdyn.client.point_cloud import PointCloudClient, build_pc_request
from bosdyn.api import estop_pb2, image_pb2
from bosdyn.api.graph_nav import graph_nav_pb2
from bosdyn.api.graph_nav import map_pb2
from bosdyn.api.graph_nav import nav_pb2
from bosdyn.client.estop import EstopClient, EstopEndpoint, EstopKeepAlive
>>>>>>> 3fbb763a
from bosdyn.client import power
from bosdyn.client import frame_helpers
from bosdyn.client import math_helpers
from bosdyn.client.exceptions import InternalServerError

from .spot_arm import SpotArm
from .spot_estop_lease import SpotEstopLease
from .spot_docking import SpotDocking
from .spot_graph_nav import SpotGraphNav
from .spot_check import SpotCheck

from bosdyn.api import robot_command_pb2
from bosdyn.api import robot_id_pb2
from bosdyn.api import image_pb2, robot_state_pb2, lease_pb2
from bosdyn.api.spot import robot_command_pb2 as spot_command_pb2
from bosdyn.api import basic_command_pb2
from bosdyn.api import robot_command_pb2
from google.protobuf.timestamp_pb2 import Timestamp

front_image_sources = [
    "frontleft_fisheye_image",
    "frontright_fisheye_image",
    "frontleft_depth",
    "frontright_depth",
]
"""List of image sources for front image periodic query"""
side_image_sources = [
    "left_fisheye_image",
    "right_fisheye_image",
    "left_depth",
    "right_depth",
]
"""List of image sources for side image periodic query"""
rear_image_sources = ["back_fisheye_image", "back_depth"]
"""List of image sources for rear image periodic query"""
VELODYNE_SERVICE_NAME = "velodyne-point-cloud"
"""Service name for getting pointcloud of VLP16 connected to Spot Core"""
point_cloud_sources = ["velodyne-point-cloud"]
"""List of point cloud sources"""
hand_image_sources = [
    "hand_image",
    "hand_depth",
    "hand_color_image",
    "hand_depth_in_hand_color_frame",
]
"""List of image sources for hand image periodic query"""


class AsyncRobotState(AsyncPeriodicQuery):
    """Class to get robot state at regular intervals.  get_robot_state_async query sent to the robot at every tick.  Callback registered to defined callback function.

    Attributes:
        client: The Client to a service on the robot
        logger: Logger object
        rate: Rate (Hz) to trigger the query
        callback: Callback function to call when the results of the query are available
    """

    def __init__(
        self,
        client: RobotStateClient,
        logger: logging.Logger,
        rate: float,
        callback: typing.Callable,
    ):
        super(AsyncRobotState, self).__init__(
            "robot-state", client, logger, period_sec=1.0 / max(rate, 1.0)
        )
        self._callback = None
        if rate > 0.0:
            self._callback = callback

    def _start_query(self):
        if self._callback:
            callback_future = self._client.get_robot_state_async()
            callback_future.add_done_callback(self._callback)
            return callback_future


class AsyncMetrics(AsyncPeriodicQuery):
    """Class to get robot metrics at regular intervals.  get_robot_metrics_async query sent to the robot at every tick.  Callback registered to defined callback function.

    Attributes:
        client: The Client to a service on the robot
        logger: Logger object
        rate: Rate (Hz) to trigger the query
        callback: Callback function to call when the results of the query are available
    """

    def __init__(
        self,
        client: RobotStateClient,
        logger: logging.Logger,
        rate: float,
        callback: typing.Callable,
    ):
        super(AsyncMetrics, self).__init__(
            "robot-metrics", client, logger, period_sec=1.0 / max(rate, 1.0)
        )
        self._callback = None
        if rate > 0.0:
            self._callback = callback

    def _start_query(self):
        if self._callback:
            callback_future = self._client.get_robot_metrics_async()
            callback_future.add_done_callback(self._callback)
            return callback_future


class AsyncLease(AsyncPeriodicQuery):
    """Class to get lease state at regular intervals.  list_leases_async query sent to the robot at every tick.  Callback registered to defined callback function.

    Attributes:
        client: The Client to a service on the robot
        logger: Logger object
        rate: Rate (Hz) to trigger the query
        callback: Callback function to call when the results of the query are available
    """

    def __init__(
        self,
        client: LeaseClient,
        logger: logging.Logger,
        rate: float,
        callback: typing.Callable,
    ):
        super(AsyncLease, self).__init__(
            "lease", client, logger, period_sec=1.0 / max(rate, 1.0)
        )
        self._callback = None
        if rate > 0.0:
            self._callback = callback

    def _start_query(self):
        if self._callback:
            callback_future = self._client.list_leases_async()
            callback_future.add_done_callback(self._callback)
            return callback_future


class AsyncImageService(AsyncPeriodicQuery):
    """Class to get images at regular intervals.  get_image_from_sources_async query sent to the robot at every tick.  Callback registered to defined callback function.

    Attributes:
        client: The Client to a service on the robot
        logger: Logger object
        rate: Rate (Hz) to trigger the query
        callback: Callback function to call when the results of the query are available
    """

    def __init__(
        self,
        client: ImageClient,
        logger: logging.Logger,
        rate: float,
        callback: typing.Callable,
        image_requests: typing.List[image_pb2.ImageRequest],
    ):
        super(AsyncImageService, self).__init__(
            "robot_image_service", client, logger, period_sec=1.0 / max(rate, 1.0)
        )
        self._callback = None
        if rate > 0.0:
            self._callback = callback
        self._image_requests = image_requests

    def _start_query(self):
        if self._callback:
            callback_future = self._client.get_image_async(self._image_requests)
            callback_future.add_done_callback(self._callback)
            return callback_future


class AsyncPointCloudService(AsyncPeriodicQuery):
    """Class to get point cloud at regular intervals.  get_point_cloud_from_sources_async query sent to the robot at every tick.  Callback registered to defined callback function.

    Attributes:
        client: The Client to a service on the robot
        logger: Logger object
        rate: Rate (Hz) to trigger the query
        callback: Callback function to call when the results of the query are available
    """

    def __init__(self, client, logger, rate, callback, point_cloud_requests):
        super(AsyncPointCloudService, self).__init__(
            "robot_point_cloud_service", client, logger, period_sec=1.0 / max(rate, 1.0)
        )
        self._callback = None
        if rate > 0.0:
            self._callback = callback
        self._point_cloud_requests = point_cloud_requests

    def _start_query(self):
        if self._callback and self._point_cloud_requests:
            callback_future = self._client.get_point_cloud_async(
                self._point_cloud_requests
            )
            callback_future.add_done_callback(self._callback)
            return callback_future


class AsyncIdle(AsyncPeriodicQuery):
    """Class to check if the robot is moving, and if not, command a stand with the set mobility parameters

    Attributes:
        client: The Client to a service on the robot
        logger: Logger object
        rate: Rate (Hz) to trigger the query
        spot_wrapper: A handle to the wrapper library
    """

    def __init__(
        self,
        client: RobotCommandClient,
        logger: logging.Logger,
        rate: float,
        spot_wrapper: "SpotWrapper",
    ):
        super(AsyncIdle, self).__init__("idle", client, logger, period_sec=1.0 / rate)

        self._spot_wrapper = spot_wrapper

    def _start_query(self):
        if self._spot_wrapper._last_stand_command != None:
            try:
                response = self._client.robot_command_feedback(
                    self._spot_wrapper._last_stand_command
                )
                status = (
                    response.feedback.synchronized_feedback.mobility_command_feedback.stand_feedback.status
                )
                self._spot_wrapper._robot_params["is_sitting"] = False
                if status == basic_command_pb2.StandCommand.Feedback.STATUS_IS_STANDING:
                    self._spot_wrapper._robot_params["is_standing"] = True
                    self._spot_wrapper._last_stand_command = None
                elif (
                    status == basic_command_pb2.StandCommand.Feedback.STATUS_IN_PROGRESS
                ):
                    self._spot_wrapper._robot_params["is_standing"] = False
                else:
                    self._logger.warn("Stand command in unknown state")
                    self._spot_wrapper._robot_params["is_standing"] = False
            except (ResponseError, RpcError) as e:
                self._logger.error("Error when getting robot command feedback: %s", e)
                self._spot_wrapper._last_stand_command = None

        if self._spot_wrapper._last_sit_command != None:
            try:
                self._spot_wrapper._robot_params["is_standing"] = False
                response = self._client.robot_command_feedback(
                    self._spot_wrapper._last_sit_command
                )
                if (
                    response.feedback.synchronized_feedback.mobility_command_feedback.sit_feedback.status
                    == basic_command_pb2.SitCommand.Feedback.STATUS_IS_SITTING
                ):
                    self._spot_wrapper._robot_params["is_sitting"] = True
                    self._spot_wrapper._last_sit_command = None
                else:
                    self._spot_wrapper._robot_params["is_sitting"] = False
            except (ResponseError, RpcError) as e:
                self._logger.error("Error when getting robot command feedback: %s", e)
                self._spot_wrapper._last_sit_command = None

        is_moving = False

        if self._spot_wrapper._last_velocity_command_time != None:
            if time.time() < self._spot_wrapper._last_velocity_command_time:
                is_moving = True
            else:
                self._spot_wrapper._last_velocity_command_time = None

        if self._spot_wrapper._last_trajectory_command != None:
            try:
                response = self._client.robot_command_feedback(
                    self._spot_wrapper._last_trajectory_command
                )
                status = (
                    response.feedback.synchronized_feedback.mobility_command_feedback.se2_trajectory_feedback.status
                )
                # STATUS_AT_GOAL always means that the robot reached the goal. If the trajectory command did not
                # request precise positioning, then STATUS_NEAR_GOAL also counts as reaching the goal
                if (
                    status
                    == basic_command_pb2.SE2TrajectoryCommand.Feedback.STATUS_AT_GOAL
                    or (
                        status
                        == basic_command_pb2.SE2TrajectoryCommand.Feedback.STATUS_NEAR_GOAL
                        and not self._spot_wrapper._last_trajectory_command_precise
                    )
                ):
                    self._spot_wrapper._at_goal = True
                    # Clear the command once at the goal
                    self._spot_wrapper._last_trajectory_command = None
                elif (
                    status
                    == basic_command_pb2.SE2TrajectoryCommand.Feedback.STATUS_GOING_TO_GOAL
                ):
                    is_moving = True
                elif (
                    status
                    == basic_command_pb2.SE2TrajectoryCommand.Feedback.STATUS_NEAR_GOAL
                ):
                    is_moving = True
                    self._spot_wrapper._near_goal = True
                elif (
                    status
                    == basic_command_pb2.SE2TrajectoryCommand.Feedback.STATUS_UNKNOWN
                ):
                    self._spot_wrapper._trajectory_status_unknown = True
                    self._spot_wrapper._last_trajectory_command = None
                else:
                    self._logger.error(
                        "Received trajectory command status outside of expected range, value is {}".format(
                            status
                        )
                    )
                    self._spot_wrapper._last_trajectory_command = None
            except (ResponseError, RpcError) as e:
                self._logger.error("Error when getting robot command feedback: %s", e)
                self._spot_wrapper._last_trajectory_command = None

        self._spot_wrapper._robot_params["is_moving"] = is_moving

        # We must check if any command currently has a non-None value for its id. If we don't do this, this stand
        # command can cause other commands to be interrupted before they get to start
        if (
            self._spot_wrapper.is_standing
            and not self._spot_wrapper.is_moving
            and self._spot_wrapper._last_trajectory_command is not None
            and self._spot_wrapper._last_stand_command is not None
            and self._spot_wrapper._last_velocity_command_time is not None
            and self._spot_wrapper._last_docking_command is not None
        ):
            self._spot_wrapper.stand(False)


class AsyncEStopMonitor(AsyncPeriodicQuery):
    """Class to check if the estop endpoint is still valid

    Attributes:
        client: The Client to a service on the robot
        logger: Logger object
        rate: Rate (Hz) to trigger the query
        spot_wrapper: A handle to the wrapper library
    """

    def __init__(
        self,
        client: EstopClient,
        logger: logging.Logger,
        rate: float,
        spot_wrapper: "SpotWrapper",
    ):
        super(AsyncEStopMonitor, self).__init__(
            "estop_alive", client, logger, period_sec=1.0 / rate
        )
        self._spot_wrapper = spot_wrapper

    def _start_query(self):
        if not self._spot_wrapper._estop_keepalive:
            self._logger.debug("No keepalive yet - the lease has not been claimed.")
            return

        last_estop_status = self._spot_wrapper._estop_keepalive.status_queue.queue[-1]
        if (
            last_estop_status[0]
            == self._spot_wrapper._estop_keepalive.KeepAliveStatus.ERROR
        ):
            self._logger.error(
                "Estop keepalive has an error: {}".format(last_estop_status[1])
            )
        elif (
            last_estop_status
            == self._spot_wrapper._estop_keepalive.KeepAliveStatus.DISABLED
        ):
            self._logger.error(
                "Estop keepalive is disabled: {}".format(last_estop_status[1])
            )
        else:
            # estop keepalive is ok
            pass


class SpotWrapper:
    """Generic wrapper class to encompass release 3.2.0 API features as well as maintaining leases automatically

    Attributes:
        username: Username to authenticate with the robot
        password: Password to authenticate with the robot
        hostname: Hostname of the robot
        logger: Logger object
        estop_timeout: Timeout (seconds) to wait for estop to be claimed
        rates: Dictionary of rates (Hz) to trigger the queries
        callbacks: Dictionary of callback functions to be called when a query is triggered

    Note:
        Certain features of the 3.2.0 API are not supported by this wrapper. These include:
            - Autowalk
            - Arm impedance control
            - Fan power control
            - Ground clutter
            - Safely sit on stairs feedback
            - GripperCameraParamService
            - RayCastService
            - Spot check
            - Auto return
            - Choreography
            - Constrained manipulation
            - Door opening
    """

    def __init__(
        self,
        username: str,
        password: str,
        hostname: str,
        logger: logging.Logger,
        estop_timeout: float = 9.0,
        rates: typing.Dict[str, float] = {},
        callbacks: typing.Dict[str, typing.Callable] = {},
    ):
        self._username = username
        self._password = password
        self._hostname = hostname
        self._logger = logger
        self._rates = rates
        self._callbacks = callbacks
        self._keep_alive = True
        self._valid = True

        self._mobility_params = RobotCommandBuilder.mobility_params()
        self._at_goal = False
        self._near_goal = False
        self._trajectory_status_unknown = False
        self._last_stand_command = None
        self._last_sit_command = None
        self._last_trajectory_command = None
        self._last_trajectory_command_precise = None
        self._last_velocity_command_time = None
        self._last_docking_command = None
        self._robot_params = {
            "is_standing": False,
            "is_sitting": True,
            "is_moving": False,
            "robot_id": None,
            "estop_timeout": estop_timeout,
        }

        self._front_image_requests = []
        for source in front_image_sources:
            self._front_image_requests.append(
                build_image_request(source, image_format=image_pb2.Image.FORMAT_RAW)
            )

        self._side_image_requests = []
        for source in side_image_sources:
            self._side_image_requests.append(
                build_image_request(source, image_format=image_pb2.Image.FORMAT_RAW)
            )

        self._rear_image_requests = []
        for source in rear_image_sources:
            self._rear_image_requests.append(
                build_image_request(source, image_format=image_pb2.Image.FORMAT_RAW)
            )

        self._point_cloud_requests = []
        for source in point_cloud_sources:
            self._point_cloud_requests.append(build_pc_request(source))

        self._hand_image_requests = []
        for source in hand_image_sources:
            self._hand_image_requests.append(
                build_image_request(source, image_format=image_pb2.Image.FORMAT_RAW)
            )

        try:
            self._sdk = create_standard_sdk("ros_spot")
        except Exception as e:
            self._logger.error("Error creating SDK object: %s", e)
            self._valid = False
            return

        self._logger.info("Initialising robot at {}".format(self._hostname))
        self._robot = self._sdk.create_robot(self._hostname)

        if not self._robot:
            self._logger.error("Failed to create robot object")
            self._valid = False
            return

        authenticated = False
        while not authenticated:
            try:
                self._logger.info("Trying to authenticate with robot...")
                self._robot.authenticate(self._username, self._password)
                self._robot.start_time_sync()
                self._logger.info("Successfully authenticated.")
                authenticated = True
            except RpcError as err:
                sleep_secs = 15
                self._logger.warn(
                    "Failed to communicate with robot: {}\nEnsure the robot is powered on and you can "
                    "ping {}. Robot may still be booting. Will retry in {} seconds".format(
                        err, self._hostname, sleep_secs
                    )
                )
                time.sleep(sleep_secs)
            except bosdyn.client.auth.InvalidLoginError as err:
                self._logger.error("Failed to log in to robot: {}".format(err))
                self._valid = False
                return
            try:
                self._point_cloud_client = self._robot.ensure_client(
                    VELODYNE_SERVICE_NAME
                )
            except Exception as e:
                self._point_cloud_client = None
                self._logger.warn("No point cloud services are available.")

        if self._robot:
            # Clients
            self._logger.info("Creating clients...")
            initialised = False
            while not initialised:
                try:
                    self._robot_state_client = self._robot.ensure_client(
                        RobotStateClient.default_service_name
                    )
                    self._robot_command_client = self._robot.ensure_client(
                        RobotCommandClient.default_service_name
                    )
                    self._graph_nav_client = self._robot.ensure_client(
                        GraphNavClient.default_service_name
                    )
                    self._power_client = self._robot.ensure_client(
                        PowerClient.default_service_name
                    )
                    self._lease_client = self._robot.ensure_client(
                        LeaseClient.default_service_name
                    )
                    self._image_client = self._robot.ensure_client(
                        ImageClient.default_service_name
                    )
                    self._estop_client = self._robot.ensure_client(
                        EstopClient.default_service_name
                    )
                    self._docking_client = self._robot.ensure_client(
                        DockingClient.default_service_name
                    )
                    self._spot_check_client = self._robot.ensure_client(
                        SpotCheckClient.default_service_name
                    )
                    initialised = True

                    self._robot_clients = {
                        "robot_state_client": self._robot_state_client,
                        "robot_command_client": self._robot_command_client,
                        "graph_nav_client": self._graph_nav_client,
                        "power_client": self._power_client,
                        "lease_client": self._lease_client,
                        "image_client": self._image_client,
                        "estop_client": self._estop_client,
                        "docking_client": self._docking_client,
                        "spot_check_client": self._spot_check_client,
                        "robot_command_method": self._robot_command,
                    }
                except Exception as e:
                    sleep_secs = 15
                    self._logger.warn(
                        "Unable to create client service: {}. This usually means the robot hasn't "
                        "finished booting yet. Will wait {} seconds and try again.".format(
                            e, sleep_secs
                        )
                    )
                    time.sleep(sleep_secs)

            # Async Tasks
            self._async_task_list = []
            self._robot_state_task = AsyncRobotState(
                self._robot_state_client,
                self._logger,
                max(0.0, self._rates.get("robot_state", 0.0)),
                self._callbacks.get("robot_state", lambda: None),
            )
            self._robot_metrics_task = AsyncMetrics(
                self._robot_state_client,
                self._logger,
                max(0.0, self._rates.get("metrics", 0.0)),
                self._callbacks.get("metrics", lambda: None),
            )
            self._lease_task = AsyncLease(
                self._lease_client,
                self._logger,
                max(0.0, self._rates.get("lease", 0.0)),
                self._callbacks.get("lease", lambda: None),
            )
            self._front_image_task = AsyncImageService(
                self._image_client,
                self._logger,
                max(0.0, self._rates.get("front_image", 0.0)),
                self._callbacks.get("front_image", lambda: None),
                self._front_image_requests,
            )
            self._side_image_task = AsyncImageService(
                self._image_client,
                self._logger,
                max(0.0, self._rates.get("side_image", 0.0)),
                self._callbacks.get("side_image", lambda: None),
                self._side_image_requests,
            )
            self._rear_image_task = AsyncImageService(
                self._image_client,
                self._logger,
                max(0.0, self._rates.get("rear_image", 0.0)),
                self._callbacks.get("rear_image", lambda: None),
                self._rear_image_requests,
            )
            self._point_cloud_task = AsyncPointCloudService(
                self._point_cloud_client,
                self._logger,
                max(0.0, self._rates.get("point_cloud", 0.0)),
                self._callbacks.get("lidar_points", lambda: None),
                self._point_cloud_requests,
            )
            self._hand_image_task = AsyncImageService(
                self._image_client,
                self._logger,
                max(0.0, self._rates.get("hand_image", 0.0)),
                self._callbacks.get("hand_image", lambda: None),
                self._hand_image_requests,
            )
            self._idle_task = AsyncIdle(
                self._robot_clients["robot_command_client"], self._logger, 10.0, self
            )
            self._estop_monitor = AsyncEStopMonitor(
                self._estop_client, self._logger, 20.0, self
            )

            self._estop_endpoint = None
            self._estop_keepalive = None

            self._async_tasks = AsyncTasks(
                [
                    self._robot_state_task,
                    self._robot_metrics_task,
                    self._lease_task,
                    self._front_image_task,
                    self._idle_task,
                    self._estop_monitor,
                    self._point_cloud_task,
                ]
            )

            self.camera_task_name_to_task_mapping = {
                "hand_image": self._hand_image_task,
                "side_image": self._side_image_task,
                "rear_image": self._rear_image_task,
                "front_image": self._front_image_task,
            }

            if self._robot.has_arm():
                self._async_tasks.add_task(self._hand_image_task)
                self._spot_arm = SpotArm(
                    self._robot, self._logger, self._robot_params, self._robot_clients
                )

            self._spot_estop_lease = SpotEstopLease(
                self._robot, self._logger, self._robot_params, self._robot_clients
            )
            self._spot_docking = SpotDocking(
                self._robot, self._logger, self._robot_params, self._robot_clients
            )
            self._spot_graph_nav = SpotGraphNav(
                self._robot, self._logger, self._robot_params, self._robot_clients
            )

            self._spot_check = SpotCheck(
                self._robot, self._logger, self._robot_params, self._robot_clients
            )

            self._lease = None

    @property
    def spot_arm(self) -> SpotArm:
        """Return SpotArm instance"""
        if not self._robot.has_arm():
            raise Exception("SpotArm is not available on this robot")
        else:
            return self._spot_arm

    @property
    def spot_estop_lease(self) -> SpotEstopLease:
        """Return SpotEstopLease instance"""
        return self._spot_estop_lease

    @property
    def spot_docking(self) -> SpotDocking:
        """Return SpotDocking instance"""
        return self._spot_docking

    @property
    def spot_graph_nav(self) -> SpotGraphNav:
        """Return SpotGraphNav instance"""
        return self._spot_graph_nav

    @property
    def spot_check(self) -> SpotCheck:
        """Return SpotCheck instance"""
        return self._spot_check

    @property
    def logger(self) -> logging.Logger:
        """Return logger instance of the SpotWrapper"""
        return self._logger

    @property
    def is_valid(self) -> bool:
        """Return boolean indicating if the wrapper initialized successfully"""
        return self._valid

    @property
    def id(self) -> typing.Optional[robot_id_pb2.RobotId]:
        """Return robot's ID. Note that it may return None when the robot is still initializing"""
        return self._robot_params["robot_id"]

    @property
    def robot_state(self) -> robot_state_pb2.RobotState:
        """Return latest proto from the _robot_state_task"""
        return self._robot_state_task.proto

    @property
    def metrics(self) -> robot_state_pb2.RobotMetrics:
        """Return latest proto from the _robot_metrics_task"""
        return self._robot_metrics_task.proto

    @property
    def lease(self) -> typing.List[lease_pb2.LeaseResource]:
        """Return latest proto from the _lease_task"""
        return self._lease_task.proto

    @property
    def front_images(self) -> typing.List[image_pb2.ImageResponse]:
        """Return latest proto from the _front_image_task"""
        return self._front_image_task.proto

    @property
    def side_images(self) -> typing.List[image_pb2.ImageResponse]:
        """Return latest proto from the _side_image_task"""
        return self._side_image_task.proto

    @property
    def rear_images(self) -> typing.List[image_pb2.ImageResponse]:
        """Return latest proto from the _rear_image_task"""
        return self._rear_image_task.proto

    @property
    def hand_images(self) -> typing.List[image_pb2.ImageResponse]:
        """Return latest proto from the _hand_image_task"""
        return self._hand_image_task.proto

    @property
<<<<<<< HEAD
    def is_standing(self) -> bool:
=======
    def point_clouds(self):
        """Return latest proto from the _point_cloud_task"""
        return self._point_cloud_task.proto

    @property
    def is_standing(self):
>>>>>>> 3fbb763a
        """Return boolean of standing state"""
        return self._robot_params["is_standing"]

    @property
    def is_sitting(self) -> bool:
        """Return boolean of standing state"""
        return self._robot_params["is_sitting"]

    @property
    def is_moving(self) -> bool:
        """Return boolean of walking state"""
        return self._robot_params["is_moving"]

    @property
    def near_goal(self) -> bool:
        return self._near_goal

    @property
    def at_goal(self) -> bool:
        return self._at_goal

    @property
    def time_skew(self) -> Timestamp:
        """Return the time skew between local and spot time"""
        return self._robot.time_sync.endpoint.clock_skew

    def resetMobilityParams(self):
        """
        Resets the mobility parameters used for motion commands to the default values provided by the bosdyn api.
        Returns:
        """
        self._mobility_params = RobotCommandBuilder.mobility_params()

    def robotToLocalTime(self, timestamp: Timestamp) -> Timestamp:
        """Takes a timestamp and an estimated skew and return seconds and nano seconds in local time

        Args:
            timestamp: google.protobuf.Timestamp
        Returns:
            google.protobuf.Timestamp
        """

        rtime = Timestamp()

        rtime.seconds = timestamp.seconds - self.time_skew.seconds
        rtime.nanos = timestamp.nanos - self.time_skew.nanos
        if rtime.nanos < 0:
            rtime.nanos = rtime.nanos + 1000000000
            rtime.seconds = rtime.seconds - 1

        # Workaround for timestamps being incomplete
        if rtime.seconds < 0:
            rtime.seconds = 0
            rtime.nanos = 0

        return rtime

    def updateTasks(self):
        """Loop through all periodic tasks and update their data if needed."""
        try:
            self._async_tasks.update()
        except Exception as e:
            print(f"Update tasks failed with error: {str(e)}")

    def disconnect(self):
        """Release control of robot as gracefully as posssible."""
        if self._robot.time_sync:
            self._robot.time_sync.stop()
        self.spot_estop_lease.releaseLease()
        self.spot_estop_lease.releaseEStop()

    def _robot_command(
        self,
        command_proto: robot_command_pb2.RobotCommand,
        end_time_secs: typing.Optional[float] = None,
        timesync_endpoint: typing.Optional[TimeSyncEndpoint] = None,
    ) -> typing.Tuple[bool, str, typing.Optional[str]]:
        """Generic blocking function for sending commands to robots.

        Args:
            command_proto: robot_command_pb2 object to send to the robot.  Usually made with RobotCommandBuilder
            end_time_secs: (optional) Time-to-live for the command in seconds
            timesync_endpoint: (optional) Time sync endpoint
        """
        try:
            id = self._robot_clients["robot_command_client"].robot_command(
                lease=None,
                command=command_proto,
                end_time_secs=end_time_secs,
                timesync_endpoint=timesync_endpoint,
            )
            return True, "Success", id
        except Exception as e:
            return False, str(e), None

    def stop(self) -> typing.Tuple[bool, str]:
        """Stop the robot's motion."""
        response = self._robot_command(RobotCommandBuilder.stop_command())
        return response[0], response[1]

    def self_right(self) -> typing.Tuple[bool, str]:
        """Have the robot self-right itself."""
        response = self._robot_command(RobotCommandBuilder.selfright_command())
        return response[0], response[1]

    def sit(self) -> typing.Tuple[bool, str]:
        """Stop the robot's motion and sit down if able."""
        response = self._robot_command(RobotCommandBuilder.synchro_sit_command())
        self._last_sit_command = response[2]
        return response[0], response[1]

    def stand(
        self,
        monitor_command: bool = True,
        body_height: float = 0,
        body_yaw: float = 0,
        body_pitch: float = 0,
        body_roll: float = 0,
    ) -> typing.Tuple[bool, str]:
        """
        If the e-stop is enabled, and the motor power is enabled, stand the robot up.
        Executes a stand command, but one where the robot will assume the pose specified by the given parameters.

        If no parameters are given this behave just as a normal stand command

        Args:
            monitor_command: Track the state of the command in the async idle, which sets is_standing
            body_height: Offset of the body relative to normal stand height, in metres
            body_yaw: Yaw of the body in radians
            body_pitch: Pitch of the body in radians
            body_roll: Roll of the body in radians

        """
        if any([body_height, body_yaw, body_pitch, body_roll]):
            # If any of the orientation parameters are nonzero use them to pose the body
            body_orientation = EulerZXY(yaw=body_yaw, pitch=body_pitch, roll=body_roll)
            response = self._robot_command(
                RobotCommandBuilder.synchro_stand_command(
                    body_height=body_height, footprint_R_body=body_orientation
                )
            )
        else:
            # Otherwise just use the mobility params
            response = self._robot_command(
                RobotCommandBuilder.synchro_stand_command(params=self._mobility_params)
            )

        if monitor_command:
            self._last_stand_command = response[2]
        return response[0], response[1]

    def safe_power_off(self) -> typing.Tuple[bool, str]:
        """Stop the robot's motion and sit if possible.  Once sitting, disable motor power."""
        response = self._robot_command(RobotCommandBuilder.safe_power_off_command())
        return response[0], response[1]

    def clear_behavior_fault(self, id: int):
        """Clear the behavior fault defined by id."""
        try:
            rid = self._robot_clients["robot_command_client"].clear_behavior_fault(
                behavior_fault_id=id, lease=None
            )
            return True, "Success", rid
        except Exception as e:
            return False, str(e), None

    def power_on(self) -> typing.Tuple[bool, str]:
        """Enble the motor power if e-stop is enabled."""
        try:
            power.power_on(self._power_client)
            return True, "Success"
        except Exception as e:
            return False, str(e)

    def battery_change_pose(self, dir_hint: int = 1) -> typing.Tuple[bool, str]:
        """Robot sit down and roll on to it its side for easier battery access"""
        response = self._robot_command(
            RobotCommandBuilder.battery_change_pose_command(dir_hint)
        )
        return response[0], response[1]

    def set_mobility_params(self, mobility_params: spot_command_pb2.MobilityParams):
        """Set Params for mobility and movement

        Args:
            mobility_params: spot.MobilityParams, params for spot mobility commands.
        """
        self._mobility_params = mobility_params

    def get_mobility_params(self) -> spot_command_pb2.MobilityParams:
        """Get mobility params"""
        return self._mobility_params

    def velocity_cmd(
        self,
        v_x: float,
        v_y: float,
        v_rot: float,
        cmd_duration: float = 0.125,  # TODO: Investigate what this should be for SDK 3.2.0, ref github issue #96
    ) -> typing.Tuple[bool, str]:
        """Send a velocity motion command to the robot.

        Args:
            v_x: Velocity in the X direction in meters
            v_y: Velocity in the Y direction in meters
            v_rot: Angular velocity around the Z axis in radians
            cmd_duration: (optional) Time-to-live for the command in seconds.  Default is 125ms (assuming 10Hz command rate).
        """
        end_time = time.time() + cmd_duration
        response = self._robot_command(
            RobotCommandBuilder.synchro_velocity_command(
                v_x=v_x, v_y=v_y, v_rot=v_rot, params=self._mobility_params
            ),
            end_time_secs=end_time,
            timesync_endpoint=self._robot.time_sync.endpoint,
        )
        self._last_velocity_command_time = end_time
        return response[0], response[1]

    def trajectory_cmd(
        self,
        goal_x: float,
        goal_y: float,
        goal_heading: float,
        cmd_duration: float,
        frame_name: str = "odom",
        precise_position: bool = False,
    ) -> typing.Tuple[bool, str]:
        """Send a trajectory motion command to the robot.

        Args:
            goal_x: Position X coordinate in meters
            goal_y: Position Y coordinate in meters
            goal_heading: Pose heading in radians
            cmd_duration: Time-to-live for the command in seconds.
            frame_name: frame_name to be used to calc the target position. 'odom' or 'vision'
            precise_position: if set to false, the status STATUS_NEAR_GOAL and STATUS_AT_GOAL will be equivalent. If
            true, the robot must complete its final positioning before it will be considered to have successfully
            reached the goal.

        Returns: (bool, str) tuple indicating whether the command was successfully sent, and a message
        """
        self._at_goal = False
        self._near_goal = False
        self._trajectory_status_unknown = False
        self._last_trajectory_command_precise = precise_position
        self._logger.info("got command duration of {}".format(cmd_duration))
        end_time = time.time() + cmd_duration
        if frame_name == "vision":
            vision_tform_body = frame_helpers.get_vision_tform_body(
                self._robot_state_client.get_robot_state().kinematic_state.transforms_snapshot
            )
            body_tform_goal = math_helpers.SE3Pose(
                x=goal_x, y=goal_y, z=0, rot=math_helpers.Quat.from_yaw(goal_heading)
            )
            vision_tform_goal = vision_tform_body * body_tform_goal
            response = self._robot_command(
                RobotCommandBuilder.synchro_se2_trajectory_point_command(
                    goal_x=vision_tform_goal.x,
                    goal_y=vision_tform_goal.y,
                    goal_heading=vision_tform_goal.rot.to_yaw(),
                    frame_name=frame_helpers.VISION_FRAME_NAME,
                    params=self._mobility_params,
                ),
                end_time_secs=end_time,
            )
        elif frame_name == "odom":
            odom_tform_body = frame_helpers.get_odom_tform_body(
                self._robot_state_client.get_robot_state().kinematic_state.transforms_snapshot
            )
            body_tform_goal = math_helpers.SE3Pose(
                x=goal_x, y=goal_y, z=0, rot=math_helpers.Quat.from_yaw(goal_heading)
            )
            odom_tform_goal = odom_tform_body * body_tform_goal
            response = self._robot_command(
                RobotCommandBuilder.synchro_se2_trajectory_point_command(
                    goal_x=odom_tform_goal.x,
                    goal_y=odom_tform_goal.y,
                    goal_heading=odom_tform_goal.rot.to_yaw(),
                    frame_name=frame_helpers.ODOM_FRAME_NAME,
                    params=self._mobility_params,
                ),
                end_time_secs=end_time,
            )
        else:
            raise ValueError("frame_name must be 'vision' or 'odom'")
        if response[0]:
            self._last_trajectory_command = response[2]
        return response[0], response[1]

    def update_image_tasks(self, image_name):
        """Adds an async tasks to retrieve images from the specified image source"""

        task_to_add = self.camera_task_name_to_task_mapping[image_name]

        if task_to_add == self._hand_image_task and not self._robot.has_arm():
            self._logger.warn(
                "Robot has no arm, therefore the arm image task can not be added"
            )
            return

        if task_to_add in self._async_tasks._tasks:
            self._logger.warn(
                "Task already in async task list, will not be added again"
            )
            return

        self._async_tasks.add_task(self.camera_task_name_to_task_mapping[image_name])<|MERGE_RESOLUTION|>--- conflicted
+++ resolved
@@ -15,12 +15,10 @@
 from bosdyn.client.power import PowerClient
 from bosdyn.client.lease import LeaseClient
 from bosdyn.client.image import ImageClient, build_image_request
-<<<<<<< HEAD
 from bosdyn.client.docking import DockingClient
 from bosdyn.client.time_sync import TimeSyncEndpoint
 from bosdyn.client.estop import EstopClient
 from bosdyn.client.spot_check import SpotCheckClient
-=======
 from bosdyn.client.docking import DockingClient, blocking_dock_robot, blocking_undock
 from bosdyn.api import image_pb2
 from bosdyn.client.point_cloud import PointCloudClient, build_pc_request
@@ -29,7 +27,6 @@
 from bosdyn.api.graph_nav import map_pb2
 from bosdyn.api.graph_nav import nav_pb2
 from bosdyn.client.estop import EstopClient, EstopEndpoint, EstopKeepAlive
->>>>>>> 3fbb763a
 from bosdyn.client import power
 from bosdyn.client import frame_helpers
 from bosdyn.client import math_helpers
@@ -794,16 +791,17 @@
         return self._hand_image_task.proto
 
     @property
-<<<<<<< HEAD
-    def is_standing(self) -> bool:
-=======
     def point_clouds(self):
         """Return latest proto from the _point_cloud_task"""
         return self._point_cloud_task.proto
 
     @property
-    def is_standing(self):
->>>>>>> 3fbb763a
+    def point_clouds(self):
+        """Return latest proto from the _point_cloud_task"""
+        return self._point_cloud_task.proto
+
+    @property
+    def is_standing(self) -> bool:
         """Return boolean of standing state"""
         return self._robot_params["is_standing"]
 
