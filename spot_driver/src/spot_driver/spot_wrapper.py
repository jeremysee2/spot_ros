import time
import logging
import typing
import logging
import typing

from bosdyn.geometry import EulerZXY
from bosdyn.client.auth import InvalidLoginError
from bosdyn.client import create_standard_sdk, ResponseError, RpcError
from bosdyn.client.async_tasks import AsyncPeriodicQuery, AsyncTasks
from bosdyn.client.robot_state import RobotStateClient
from bosdyn.client.robot_command import RobotCommandClient, RobotCommandBuilder
from bosdyn.client.graph_nav import GraphNavClient
from bosdyn.client.power import PowerClient
from bosdyn.client.lease import LeaseClient
from bosdyn.client.image import ImageClient, build_image_request
from bosdyn.client.docking import DockingClient
from bosdyn.client.time_sync import TimeSyncEndpoint
from bosdyn.client.estop import EstopClient
from bosdyn.client.spot_check import SpotCheckClient
from bosdyn.client.docking import DockingClient
from bosdyn.client.estop import EstopClient
from bosdyn.client import power
from bosdyn.client import frame_helpers
from bosdyn.client import math_helpers
from bosdyn.client.point_cloud import PointCloudClient, build_pc_request
from bosdyn.api import image_pb2


from .spot_arm import SpotArm
from .spot_estop_lease import SpotEstopLease
from .spot_docking import SpotDocking
from .spot_graph_nav import SpotGraphNav
from .spot_check import SpotCheck

from bosdyn.api import robot_command_pb2
from bosdyn.api import robot_id_pb2, point_cloud_pb2
from bosdyn.api import image_pb2, robot_state_pb2, lease_pb2
from bosdyn.api.spot import robot_command_pb2 as spot_command_pb2
from bosdyn.api import basic_command_pb2
from bosdyn.api import robot_command_pb2
from google.protobuf.timestamp_pb2 import Timestamp

from bosdyn.api import manipulation_api_pb2
from bosdyn.client.manipulation_api_client import ManipulationApiClient

front_image_sources = [
    "frontleft_fisheye_image",
    "frontright_fisheye_image",
    "frontleft_depth",
    "frontright_depth",
]
"""List of image sources for front image periodic query"""
side_image_sources = [
    "left_fisheye_image",
    "right_fisheye_image",
    "left_depth",
    "right_depth",
]
"""List of image sources for side image periodic query"""
rear_image_sources = ["back_fisheye_image", "back_depth"]
"""List of image sources for rear image periodic query"""
VELODYNE_SERVICE_NAME = "velodyne-point-cloud"
"""Service name for getting pointcloud of VLP16 connected to Spot Core"""
point_cloud_sources = ["velodyne-point-cloud"]
"""List of point cloud sources"""
hand_image_sources = [
    "hand_image",
    "hand_depth",
    "hand_color_image",
    "hand_depth_in_hand_color_frame",
]
"""List of image sources for hand image periodic query"""


class AsyncRobotState(AsyncPeriodicQuery):
    """Class to get robot state at regular intervals.  get_robot_state_async query sent to the robot at every tick.  Callback registered to defined callback function.

    Attributes:
        client: The Client to a service on the robot
        logger: Logger object
        rate: Rate (Hz) to trigger the query
        callback: Callback function to call when the results of the query are available
    """

    def __init__(
        self,
        client: RobotStateClient,
        logger: logging.Logger,
        rate: float,
        callback: typing.Callable,
    ):
        super(AsyncRobotState, self).__init__(
            "robot-state", client, logger, period_sec=1.0 / max(rate, 1.0)
        )
        self._callback = None
        if rate > 0.0:
            self._callback = callback

    def _start_query(self):
        if self._callback:
            callback_future = self._client.get_robot_state_async()
            callback_future.add_done_callback(self._callback)
            return callback_future


class AsyncMetrics(AsyncPeriodicQuery):
    """Class to get robot metrics at regular intervals.  get_robot_metrics_async query sent to the robot at every tick.  Callback registered to defined callback function.

    Attributes:
        client: The Client to a service on the robot
        logger: Logger object
        rate: Rate (Hz) to trigger the query
        callback: Callback function to call when the results of the query are available
    """

    def __init__(
        self,
        client: RobotStateClient,
        logger: logging.Logger,
        rate: float,
        callback: typing.Callable,
    ):
        super(AsyncMetrics, self).__init__(
            "robot-metrics", client, logger, period_sec=1.0 / max(rate, 1.0)
        )
        self._callback = None
        if rate > 0.0:
            self._callback = callback

    def _start_query(self):
        if self._callback:
            callback_future = self._client.get_robot_metrics_async()
            callback_future.add_done_callback(self._callback)
            return callback_future


class AsyncLease(AsyncPeriodicQuery):
    """Class to get lease state at regular intervals.  list_leases_async query sent to the robot at every tick.  Callback registered to defined callback function.

    Attributes:
        client: The Client to a service on the robot
        logger: Logger object
        rate: Rate (Hz) to trigger the query
        callback: Callback function to call when the results of the query are available
    """

    def __init__(
        self,
        client: LeaseClient,
        logger: logging.Logger,
        rate: float,
        callback: typing.Callable,
    ):
        super(AsyncLease, self).__init__(
            "lease", client, logger, period_sec=1.0 / max(rate, 1.0)
        )
        self._callback = None
        if rate > 0.0:
            self._callback = callback

    def _start_query(self):
        if self._callback:
            callback_future = self._client.list_leases_async()
            callback_future.add_done_callback(self._callback)
            return callback_future


class AsyncImageService(AsyncPeriodicQuery):
    """Class to get images at regular intervals.  get_image_from_sources_async query sent to the robot at every tick.  Callback registered to defined callback function.

    Attributes:
        client: The Client to a service on the robot
        logger: Logger object
        rate: Rate (Hz) to trigger the query
        callback: Callback function to call when the results of the query are available
    """

    def __init__(
        self,
        client: ImageClient,
        logger: logging.Logger,
        rate: float,
        callback: typing.Callable,
        image_requests: typing.List[image_pb2.ImageRequest],
    ):
        super(AsyncImageService, self).__init__(
            "robot_image_service", client, logger, period_sec=1.0 / max(rate, 1.0)
        )
        self._callback = None
        if rate > 0.0:
            self._callback = callback
        self._image_requests = image_requests

    def _start_query(self):
        if self._callback:
            callback_future = self._client.get_image_async(self._image_requests)
            callback_future.add_done_callback(self._callback)
            return callback_future


class AsyncPointCloudService(AsyncPeriodicQuery):
    """
    Class to get point cloud at regular intervals.  get_point_cloud_from_sources_async query sent to the robot at
    every tick.  Callback registered to defined callback function.

    Attributes:
        client: The Client to a service on the robot
        logger: Logger object
        rate: Rate (Hz) to trigger the query
        callback: Callback function to call when the results of the query are available
    """

    def __init__(self, client, logger, rate, callback, point_cloud_requests):
        super(AsyncPointCloudService, self).__init__(
            "robot_point_cloud_service", client, logger, period_sec=1.0 / max(rate, 1.0)
        )
        self._callback = None
        if rate > 0.0:
            self._callback = callback
        self._point_cloud_requests = point_cloud_requests

    def _start_query(self):
        if self._callback and self._point_cloud_requests:
            callback_future = self._client.get_point_cloud_async(
                self._point_cloud_requests
            )
            callback_future.add_done_callback(self._callback)
            return callback_future


class AsyncIdle(AsyncPeriodicQuery):
    """Class to check if the robot is moving, and if not, command a stand with the set mobility parameters

    Attributes:
        client: The Client to a service on the robot
        logger: Logger object
        rate: Rate (Hz) to trigger the query
        spot_wrapper: A handle to the wrapper library
    """

    def __init__(
        self,
        client: RobotCommandClient,
        logger: logging.Logger,
        rate: float,
        spot_wrapper: "SpotWrapper",
    ):
        super(AsyncIdle, self).__init__("idle", client, logger, period_sec=1.0 / rate)

        self._spot_wrapper = spot_wrapper

    def _start_query(self):
        if self._spot_wrapper._last_stand_command != None:
            try:
                response = self._client.robot_command_feedback(
                    self._spot_wrapper._last_stand_command
                )
                status = (
                    response.feedback.synchronized_feedback.mobility_command_feedback.stand_feedback.status
                )
                self._spot_wrapper._robot_params["is_sitting"] = False
                if status == basic_command_pb2.StandCommand.Feedback.STATUS_IS_STANDING:
                    self._spot_wrapper._robot_params["is_standing"] = True
                    self._spot_wrapper._last_stand_command = None
                elif (
                    status == basic_command_pb2.StandCommand.Feedback.STATUS_IN_PROGRESS
                ):
                    self._spot_wrapper._robot_params["is_standing"] = False
                else:
                    self._logger.warn("Stand command in unknown state")
                    self._spot_wrapper._robot_params["is_standing"] = False
            except (ResponseError, RpcError) as e:
                self._logger.error("Error when getting robot command feedback: %s", e)
                self._spot_wrapper._last_stand_command = None

        if self._spot_wrapper._last_sit_command != None:
            try:
                self._spot_wrapper._robot_params["is_standing"] = False
                response = self._client.robot_command_feedback(
                    self._spot_wrapper._last_sit_command
                )
                if (
                    response.feedback.synchronized_feedback.mobility_command_feedback.sit_feedback.status
                    == basic_command_pb2.SitCommand.Feedback.STATUS_IS_SITTING
                ):
                    self._spot_wrapper._robot_params["is_sitting"] = True
                    self._spot_wrapper._last_sit_command = None
                else:
                    self._spot_wrapper._robot_params["is_sitting"] = False
            except (ResponseError, RpcError) as e:
                self._logger.error("Error when getting robot command feedback: %s", e)
                self._spot_wrapper._last_sit_command = None

        is_moving = False

        if self._spot_wrapper._last_velocity_command_time != None:
            if time.time() < self._spot_wrapper._last_velocity_command_time:
                is_moving = True
            else:
                self._spot_wrapper._last_velocity_command_time = None

        if self._spot_wrapper._last_trajectory_command != None:
            try:
                response = self._client.robot_command_feedback(
                    self._spot_wrapper._last_trajectory_command
                )
                status = (
                    response.feedback.synchronized_feedback.mobility_command_feedback.se2_trajectory_feedback.status
                )
                # STATUS_AT_GOAL always means that the robot reached the goal. If the trajectory command did not
                # request precise positioning, then STATUS_NEAR_GOAL also counts as reaching the goal
                if (
                    status
                    == basic_command_pb2.SE2TrajectoryCommand.Feedback.STATUS_AT_GOAL
                    or (
                        status
                        == basic_command_pb2.SE2TrajectoryCommand.Feedback.STATUS_NEAR_GOAL
                        and not self._spot_wrapper._last_trajectory_command_precise
                    )
                ):
                    self._spot_wrapper._at_goal = True
                    # Clear the command once at the goal
                    self._spot_wrapper._last_trajectory_command = None
                elif (
                    status
                    == basic_command_pb2.SE2TrajectoryCommand.Feedback.STATUS_GOING_TO_GOAL
                ):
                    is_moving = True
                elif (
                    status
                    == basic_command_pb2.SE2TrajectoryCommand.Feedback.STATUS_NEAR_GOAL
                ):
                    is_moving = True
                    self._spot_wrapper._near_goal = True
                elif (
                    status
                    == basic_command_pb2.SE2TrajectoryCommand.Feedback.STATUS_UNKNOWN
                ):
                    self._spot_wrapper._trajectory_status_unknown = True
                    self._spot_wrapper._last_trajectory_command = None
                else:
                    self._logger.error(
                        "Received trajectory command status outside of expected range, value is {}".format(
                            status
                        )
                    )
                    self._spot_wrapper._last_trajectory_command = None
            except (ResponseError, RpcError) as e:
                self._logger.error("Error when getting robot command feedback: %s", e)
                self._spot_wrapper._last_trajectory_command = None

        self._spot_wrapper._robot_params["is_moving"] = is_moving

        # We must check if any command currently has a non-None value for its id. If we don't do this, this stand
        # command can cause other commands to be interrupted before they get to start
        if (
            self._spot_wrapper.is_standing
            and not self._spot_wrapper.is_moving
            and self._spot_wrapper._last_trajectory_command is not None
            and self._spot_wrapper._last_stand_command is not None
            and self._spot_wrapper._last_velocity_command_time is not None
            and self._spot_wrapper._last_docking_command is not None
        ):
            self._spot_wrapper.stand(False)


class AsyncEStopMonitor(AsyncPeriodicQuery):
    """Class to check if the estop endpoint is still valid

    Attributes:
        client: The Client to a service on the robot
        logger: Logger object
        rate: Rate (Hz) to trigger the query
        spot_wrapper: A handle to the wrapper library
    """

    def __init__(
        self,
        client: EstopClient,
        logger: logging.Logger,
        rate: float,
        spot_wrapper: "SpotWrapper",
    ):
        super(AsyncEStopMonitor, self).__init__(
            "estop_alive", client, logger, period_sec=1.0 / rate
        )
        self._spot_wrapper = spot_wrapper

    def _start_query(self):
        if not self._spot_wrapper._estop_keepalive:
            self._logger.debug("No keepalive yet - the lease has not been claimed.")
            return

        last_estop_status = self._spot_wrapper._estop_keepalive.status_queue.queue[-1]
        if (
            last_estop_status[0]
            == self._spot_wrapper._estop_keepalive.KeepAliveStatus.ERROR
        ):
            self._logger.error(
                "Estop keepalive has an error: {}".format(last_estop_status[1])
            )
        elif (
            last_estop_status
            == self._spot_wrapper._estop_keepalive.KeepAliveStatus.DISABLED
        ):
            self._logger.error(
                "Estop keepalive is disabled: {}".format(last_estop_status[1])
            )
        else:
            # estop keepalive is ok
            pass


class SpotWrapper:
    """Generic wrapper class to encompass release 3.2.0 API features as well as maintaining leases automatically

    Attributes:
        username: Username to authenticate with the robot
        password: Password to authenticate with the robot
        hostname: Hostname of the robot
        logger: Logger object
        estop_timeout: Timeout (seconds) to wait for estop to be claimed
        rates: Dictionary of rates (Hz) to trigger the queries
        callbacks: Dictionary of callback functions to be called when a query is triggered

    Note:
        Certain features of the 3.2.0 API are not supported by this wrapper. These include:
            - Autowalk
            - Arm impedance control
            - Fan power control
            - Ground clutter
            - Safely sit on stairs feedback
            - GripperCameraParamService
            - RayCastService
            - Auto return
            - Choreography
            - Constrained manipulation
            - Door opening
    """

    def __init__(
        self,
        username: str,
        password: str,
        hostname: str,
        logger: logging.Logger,
        estop_timeout: float = 9.0,
        rates: typing.Dict[str, float] = {},
        callbacks: typing.Dict[str, typing.Callable] = {},
    ):
        self._username = username
        self._password = password
        self._hostname = hostname
        self._logger = logger
        self._rates = rates
        self._callbacks = callbacks
        self._keep_alive = True
        self._valid = True

        self._mobility_params = RobotCommandBuilder.mobility_params()
        self._at_goal = False
        self._near_goal = False
        self._trajectory_status_unknown = False
        self._last_stand_command = None
        self._last_sit_command = None
        self._last_trajectory_command = None
        self._last_trajectory_command_precise = None
        self._last_velocity_command_time = None
        self._last_docking_command = None
        self._robot_params = {
            "is_standing": False,
            "is_sitting": True,
            "is_moving": False,
            "robot_id": None,
            "estop_timeout": estop_timeout,
        }

        self._front_image_requests = []
        for source in front_image_sources:
            self._front_image_requests.append(
                build_image_request(source, image_format=image_pb2.Image.FORMAT_RAW)
            )

        self._side_image_requests = []
        for source in side_image_sources:
            self._side_image_requests.append(
                build_image_request(source, image_format=image_pb2.Image.FORMAT_RAW)
            )

        self._rear_image_requests = []
        for source in rear_image_sources:
            self._rear_image_requests.append(
                build_image_request(source, image_format=image_pb2.Image.FORMAT_RAW)
            )

        self._point_cloud_requests = []
        for source in point_cloud_sources:
            self._point_cloud_requests.append(build_pc_request(source))

        self._hand_image_requests = []
        for source in hand_image_sources:
            self._hand_image_requests.append(
                build_image_request(source, image_format=image_pb2.Image.FORMAT_RAW)
            )

        try:
            self._sdk = create_standard_sdk("ros_spot")
        except Exception as e:
            self._logger.error("Error creating SDK object: %s", e)
            self._valid = False
            return

        self._logger.info("Initialising robot at {}".format(self._hostname))
        self._robot = self._sdk.create_robot(self._hostname)

        if not self._robot:
            self._logger.error("Failed to create robot object")
            self._valid = False
            return

        authenticated = False
        while not authenticated:
            try:
                self._logger.info("Trying to authenticate with robot...")
                self._robot.authenticate(self._username, self._password)
                self._robot.start_time_sync()
                self._logger.info("Successfully authenticated.")
                authenticated = True
            except RpcError as err:
                sleep_secs = 15
                self._logger.warn(
                    "Failed to communicate with robot: {}\nEnsure the robot is powered on and you can "
                    "ping {}. Robot may still be booting. Will retry in {} seconds".format(
                        err, self._hostname, sleep_secs
                    )
                )
                time.sleep(sleep_secs)
            except InvalidLoginError as err:
                self._logger.error("Failed to log in to robot: {}".format(err))
                self._valid = False
                return
            try:
                self._point_cloud_client = self._robot.ensure_client(
                    VELODYNE_SERVICE_NAME
                )
            except Exception as e:
                self._point_cloud_client = None
                self._logger.warn("No point cloud services are available.")

        if self._robot:
            # Clients
            self._logger.info("Creating clients...")
            initialised = False
            while not initialised:
                try:
                    self._robot_state_client = self._robot.ensure_client(
                        RobotStateClient.default_service_name
                    )
                    self._robot_command_client = self._robot.ensure_client(
                        RobotCommandClient.default_service_name
                    )
                    self._graph_nav_client = self._robot.ensure_client(
                        GraphNavClient.default_service_name
                    )
                    self._power_client = self._robot.ensure_client(
                        PowerClient.default_service_name
                    )
                    self._lease_client = self._robot.ensure_client(
                        LeaseClient.default_service_name
                    )
                    self._image_client = self._robot.ensure_client(
                        ImageClient.default_service_name
                    )
                    self._estop_client = self._robot.ensure_client(
                        EstopClient.default_service_name
                    )
                    self._docking_client = self._robot.ensure_client(
                        DockingClient.default_service_name
                    )
<<<<<<< HEAD
                    self._spot_check_client = self._robot.ensure_client(
                        SpotCheckClient.default_service_name
=======
                    self._manipulation_client = self._robot.ensure_client(
                        ManipulationApiClient.default_service_name
>>>>>>> 0d0deccb
                    )
                    initialised = True

                    self._robot_clients = {
                        "robot_state_client": self._robot_state_client,
                        "robot_command_client": self._robot_command_client,
                        "graph_nav_client": self._graph_nav_client,
                        "power_client": self._power_client,
                        "lease_client": self._lease_client,
                        "image_client": self._image_client,
                        "estop_client": self._estop_client,
                        "docking_client": self._docking_client,
                        "spot_check_client": self._spot_check_client,
                        "robot_command_method": self._robot_command,
                    }
                    if self._point_cloud_client:
                        self._robot_clients[
                            "point_cloud_client"
                        ] = self._point_cloud_client
                    self._logger.info(
                        "Successfully created Spot SDK clients in SpotWrapper."
                    )
                except Exception as e:
                    sleep_secs = 15
                    self._logger.warn(
                        "Unable to create client service: {}. This usually means the robot hasn't "
                        "finished booting yet. Will wait {} seconds and try again.".format(
                            e, sleep_secs
                        )
                    )
                    time.sleep(sleep_secs)

            # Async Tasks
            self._async_task_list = []
            self._robot_state_task = AsyncRobotState(
                self._robot_state_client,
                self._logger,
                max(0.0, self._rates.get("robot_state", 0.0)),
                self._callbacks.get("robot_state", lambda: None),
            )
            self._robot_metrics_task = AsyncMetrics(
                self._robot_state_client,
                self._logger,
                max(0.0, self._rates.get("metrics", 0.0)),
                self._callbacks.get("metrics", lambda: None),
            )
            self._lease_task = AsyncLease(
                self._lease_client,
                self._logger,
                max(0.0, self._rates.get("lease", 0.0)),
                self._callbacks.get("lease", lambda: None),
            )
            self._front_image_task = AsyncImageService(
                self._image_client,
                self._logger,
                max(0.0, self._rates.get("front_image", 0.0)),
                self._callbacks.get("front_image", lambda: None),
                self._front_image_requests,
            )
            self._side_image_task = AsyncImageService(
                self._image_client,
                self._logger,
                max(0.0, self._rates.get("side_image", 0.0)),
                self._callbacks.get("side_image", lambda: None),
                self._side_image_requests,
            )
            self._rear_image_task = AsyncImageService(
                self._image_client,
                self._logger,
                max(0.0, self._rates.get("rear_image", 0.0)),
                self._callbacks.get("rear_image", lambda: None),
                self._rear_image_requests,
            )
            self._hand_image_task = AsyncImageService(
                self._image_client,
                self._logger,
                max(0.0, self._rates.get("hand_image", 0.0)),
                self._callbacks.get("hand_image", lambda: None),
                self._hand_image_requests,
            )
            self._idle_task = AsyncIdle(
                self._robot_clients["robot_command_client"], self._logger, 10.0, self
            )
            self._estop_monitor = AsyncEStopMonitor(
                self._estop_client, self._logger, 20.0, self
            )

            self._estop_endpoint = None
            self._estop_keepalive = None

            robot_tasks = [
                self._robot_state_task,
                self._robot_metrics_task,
                self._lease_task,
                self._front_image_task,
                self._idle_task,
                self._estop_monitor,
            ]

            if self._point_cloud_client:
                self._point_cloud_task = AsyncPointCloudService(
                    self._point_cloud_client,
                    self._logger,
                    max(0.0, self._rates.get("point_cloud", 0.0)),
                    self._callbacks.get("lidar_points", lambda: None),
                    self._point_cloud_requests,
                )
                robot_tasks.append(self._point_cloud_task)

            self._async_tasks = AsyncTasks(robot_tasks)

            self.camera_task_name_to_task_mapping = {
                "hand_image": self._hand_image_task,
                "side_image": self._side_image_task,
                "rear_image": self._rear_image_task,
                "front_image": self._front_image_task,
            }

            if self._robot.has_arm():
                self._async_tasks.add_task(self._hand_image_task)
                self._spot_arm = SpotArm(
                    self._robot, self._logger, self._robot_params, self._robot_clients
                )

            self._spot_estop_lease = SpotEstopLease(
                self._robot, self._logger, self._robot_params, self._robot_clients
            )
            self._spot_docking = SpotDocking(
                self._robot, self._logger, self._robot_params, self._robot_clients
            )
            self._spot_graph_nav = SpotGraphNav(
                self._robot, self._logger, self._robot_params, self._robot_clients
            )

            self._spot_check = SpotCheck(
                self._robot, self._logger, self._robot_params, self._robot_clients
            )

            self._lease = None

    @property
    def spot_arm(self) -> SpotArm:
        """Return SpotArm instance"""
        if not self._robot.has_arm():
            raise Exception("SpotArm is not available on this robot")
        else:
            return self._spot_arm

    @property
    def spot_estop_lease(self) -> SpotEstopLease:
        """Return SpotEstopLease instance"""
        return self._spot_estop_lease

    @property
    def spot_docking(self) -> SpotDocking:
        """Return SpotDocking instance"""
        return self._spot_docking

    @property
    def spot_graph_nav(self) -> SpotGraphNav:
        """Return SpotGraphNav instance"""
        return self._spot_graph_nav

    @property
    def spot_check(self) -> SpotCheck:
        """Return SpotCheck instance"""
        return self._spot_check

    @property
    def logger(self) -> logging.Logger:
        """Return logger instance of the SpotWrapper"""
        return self._logger

    @property
    def is_valid(self) -> bool:
        """Return boolean indicating if the wrapper initialized successfully"""
        return self._valid

    @property
    def id(self) -> typing.Optional[robot_id_pb2.RobotId]:
        """Return robot's ID. Note that it may return None when the robot is still initializing"""
        return self._robot_params["robot_id"]

    @property
    def robot_state(self) -> robot_state_pb2.RobotState:
        """Return latest proto from the _robot_state_task"""
        return self._robot_state_task.proto

    @property
    def metrics(self) -> robot_state_pb2.RobotMetrics:
        """Return latest proto from the _robot_metrics_task"""
        return self._robot_metrics_task.proto

    @property
    def lease(self) -> typing.List[lease_pb2.LeaseResource]:
        """Return latest proto from the _lease_task"""
        return self._lease_task.proto

    @property
    def front_images(self) -> typing.List[image_pb2.ImageResponse]:
        """Return latest proto from the _front_image_task"""
        return self._front_image_task.proto

    @property
    def side_images(self) -> typing.List[image_pb2.ImageResponse]:
        """Return latest proto from the _side_image_task"""
        return self._side_image_task.proto

    @property
    def rear_images(self) -> typing.List[image_pb2.ImageResponse]:
        """Return latest proto from the _rear_image_task"""
        return self._rear_image_task.proto

    @property
    def hand_images(self) -> typing.List[image_pb2.ImageResponse]:
        """Return latest proto from the _hand_image_task"""
        return self._hand_image_task.proto

    @property
    def point_clouds(self) -> typing.List[point_cloud_pb2.PointCloudResponse]:
        """Return latest proto from the _point_cloud_task"""
        return self._point_cloud_task.proto

    @property
    def is_standing(self) -> bool:
        """Return boolean of standing state"""
        return self._robot_params["is_standing"]

    @property
    def is_sitting(self) -> bool:
        """Return boolean of standing state"""
        return self._robot_params["is_sitting"]

    @property
    def is_moving(self) -> bool:
        """Return boolean of walking state"""
        return self._robot_params["is_moving"]

    @property
    def near_goal(self) -> bool:
        return self._near_goal

    @property
    def at_goal(self) -> bool:
        return self._at_goal

    @property
    def time_skew(self) -> Timestamp:
        """Return the time skew between local and spot time"""
        return self._robot.time_sync.endpoint.clock_skew

    def resetMobilityParams(self):
        """
        Resets the mobility parameters used for motion commands to the default values provided by the bosdyn api.
        Returns:
        """
        self._mobility_params = RobotCommandBuilder.mobility_params()

    def robotToLocalTime(self, timestamp: Timestamp) -> Timestamp:
        """Takes a timestamp and an estimated skew and return seconds and nano seconds in local time

        Args:
            timestamp: google.protobuf.Timestamp
        Returns:
            google.protobuf.Timestamp
        """

        rtime = Timestamp()

        rtime.seconds = timestamp.seconds - self.time_skew.seconds
        rtime.nanos = timestamp.nanos - self.time_skew.nanos
        if rtime.nanos < 0:
            rtime.nanos = rtime.nanos + 1000000000
            rtime.seconds = rtime.seconds - 1

        # Workaround for timestamps being incomplete
        if rtime.seconds < 0:
            rtime.seconds = 0
            rtime.nanos = 0

        return rtime

    def updateTasks(self):
        """Loop through all periodic tasks and update their data if needed."""
        try:
            self._async_tasks.update()
        except Exception as e:
            print(f"Update tasks failed with error: {str(e)}")

    def disconnect(self):
        """Release control of robot as gracefully as posssible."""
        if self._robot.time_sync:
            self._robot.time_sync.stop()
        self.spot_estop_lease.releaseLease()
        self.spot_estop_lease.releaseEStop()

    def _robot_command(
        self,
        command_proto: robot_command_pb2.RobotCommand,
        end_time_secs: typing.Optional[float] = None,
        timesync_endpoint: typing.Optional[TimeSyncEndpoint] = None,
    ) -> typing.Tuple[bool, str, typing.Optional[str]]:
        """Generic blocking function for sending commands to robots.

        Args:
            command_proto: robot_command_pb2 object to send to the robot.  Usually made with RobotCommandBuilder
            end_time_secs: (optional) Time-to-live for the command in seconds
            timesync_endpoint: (optional) Time sync endpoint
        """
        try:
            id = self._robot_clients["robot_command_client"].robot_command(
                lease=None,
                command=command_proto,
                end_time_secs=end_time_secs,
                timesync_endpoint=timesync_endpoint,
            )
            return True, "Success", id
        except Exception as e:
            return False, str(e), None

    def stop(self) -> typing.Tuple[bool, str]:
        """Stop the robot's motion."""
        response = self._robot_command(RobotCommandBuilder.stop_command())
        return response[0], response[1]

    def self_right(self) -> typing.Tuple[bool, str]:
        """Have the robot self-right itself."""
        response = self._robot_command(RobotCommandBuilder.selfright_command())
        return response[0], response[1]

    def sit(self) -> typing.Tuple[bool, str]:
        """Stop the robot's motion and sit down if able."""
        response = self._robot_command(RobotCommandBuilder.synchro_sit_command())
        self._last_sit_command = response[2]
        return response[0], response[1]

    def stand(
        self,
        monitor_command: bool = True,
        body_height: float = 0,
        body_yaw: float = 0,
        body_pitch: float = 0,
        body_roll: float = 0,
    ) -> typing.Tuple[bool, str]:
        """
        If the e-stop is enabled, and the motor power is enabled, stand the robot up.
        Executes a stand command, but one where the robot will assume the pose specified by the given parameters.

        If no parameters are given this behave just as a normal stand command

        Args:
            monitor_command: Track the state of the command in the async idle, which sets is_standing
            body_height: Offset of the body relative to normal stand height, in metres
            body_yaw: Yaw of the body in radians
            body_pitch: Pitch of the body in radians
            body_roll: Roll of the body in radians

        """
        if any([body_height, body_yaw, body_pitch, body_roll]):
            # If any of the orientation parameters are nonzero use them to pose the body
            body_orientation = EulerZXY(yaw=body_yaw, pitch=body_pitch, roll=body_roll)
            response = self._robot_command(
                RobotCommandBuilder.synchro_stand_command(
                    body_height=body_height, footprint_R_body=body_orientation
                )
            )
        else:
            # Otherwise just use the mobility params
            response = self._robot_command(
                RobotCommandBuilder.synchro_stand_command(params=self._mobility_params)
            )

        if monitor_command:
            self._last_stand_command = response[2]
        return response[0], response[1]

    def safe_power_off(self) -> typing.Tuple[bool, str]:
        """Stop the robot's motion and sit if possible.  Once sitting, disable motor power."""
        response = self._robot_command(RobotCommandBuilder.safe_power_off_command())
        return response[0], response[1]

    def clear_behavior_fault(self, id: int):
        """Clear the behavior fault defined by id."""
        try:
            rid = self._robot_clients["robot_command_client"].clear_behavior_fault(
                behavior_fault_id=id, lease=None
            )
            return True, "Success", rid
        except Exception as e:
            return False, str(e), None

    def power_on(self) -> typing.Tuple[bool, str]:
        """Enble the motor power if e-stop is enabled."""
        try:
            power.power_on(self._power_client)
            return True, "Success"
        except Exception as e:
            return False, str(e)

    def battery_change_pose(self, dir_hint: int = 1) -> typing.Tuple[bool, str]:
        """Robot sit down and roll on to it its side for easier battery access"""
        response = self._robot_command(
            RobotCommandBuilder.battery_change_pose_command(dir_hint)
        )
        return response[0], response[1]

    def set_mobility_params(self, mobility_params: spot_command_pb2.MobilityParams):
        """Set Params for mobility and movement

        Args:
            mobility_params: spot.MobilityParams, params for spot mobility commands.
        """
        self._mobility_params = mobility_params

    def get_mobility_params(self) -> spot_command_pb2.MobilityParams:
        """Get mobility params"""
        return self._mobility_params

    def velocity_cmd(
        self,
        v_x: float,
        v_y: float,
        v_rot: float,
        cmd_duration: float = 0.125,  # TODO: Investigate what this should be for SDK 3.2.0, ref github issue #96
    ) -> typing.Tuple[bool, str]:
        """Send a velocity motion command to the robot.

        Args:
            v_x: Velocity in the X direction in meters
            v_y: Velocity in the Y direction in meters
            v_rot: Angular velocity around the Z axis in radians
            cmd_duration: (optional) Time-to-live for the command in seconds.  Default is 125ms (assuming 10Hz command rate).
        """
        end_time = time.time() + cmd_duration
        response = self._robot_command(
            RobotCommandBuilder.synchro_velocity_command(
                v_x=v_x, v_y=v_y, v_rot=v_rot, params=self._mobility_params
            ),
            end_time_secs=end_time,
            timesync_endpoint=self._robot.time_sync.endpoint,
        )
        self._last_velocity_command_time = end_time
        return response[0], response[1]

    def trajectory_cmd(
        self,
        goal_x: float,
        goal_y: float,
        goal_heading: float,
        cmd_duration: float,
        frame_name: str = "odom",
        precise_position: bool = False,
    ) -> typing.Tuple[bool, str]:
        """Send a trajectory motion command to the robot.

        Args:
            goal_x: Position X coordinate in meters
            goal_y: Position Y coordinate in meters
            goal_heading: Pose heading in radians
            cmd_duration: Time-to-live for the command in seconds.
            frame_name: frame_name to be used to calc the target position. 'odom' or 'vision'
            precise_position: if set to false, the status STATUS_NEAR_GOAL and STATUS_AT_GOAL will be equivalent. If
            true, the robot must complete its final positioning before it will be considered to have successfully
            reached the goal.

        Returns: (bool, str) tuple indicating whether the command was successfully sent, and a message
        """
        self._at_goal = False
        self._near_goal = False
        self._trajectory_status_unknown = False
        self._last_trajectory_command_precise = precise_position
        self._logger.info("got command duration of {}".format(cmd_duration))
        end_time = time.time() + cmd_duration
        if frame_name == "vision":
            vision_tform_body = frame_helpers.get_vision_tform_body(
                self._robot_state_client.get_robot_state().kinematic_state.transforms_snapshot
            )
            body_tform_goal = math_helpers.SE3Pose(
                x=goal_x, y=goal_y, z=0, rot=math_helpers.Quat.from_yaw(goal_heading)
            )
            vision_tform_goal = vision_tform_body * body_tform_goal
            response = self._robot_command(
                RobotCommandBuilder.synchro_se2_trajectory_point_command(
                    goal_x=vision_tform_goal.x,
                    goal_y=vision_tform_goal.y,
                    goal_heading=vision_tform_goal.rot.to_yaw(),
                    frame_name=frame_helpers.VISION_FRAME_NAME,
                    params=self._mobility_params,
                ),
                end_time_secs=end_time,
            )
        elif frame_name == "odom":
            odom_tform_body = frame_helpers.get_odom_tform_body(
                self._robot_state_client.get_robot_state().kinematic_state.transforms_snapshot
            )
            body_tform_goal = math_helpers.SE3Pose(
                x=goal_x, y=goal_y, z=0, rot=math_helpers.Quat.from_yaw(goal_heading)
            )
            odom_tform_goal = odom_tform_body * body_tform_goal
            response = self._robot_command(
                RobotCommandBuilder.synchro_se2_trajectory_point_command(
                    goal_x=odom_tform_goal.x,
                    goal_y=odom_tform_goal.y,
                    goal_heading=odom_tform_goal.rot.to_yaw(),
                    frame_name=frame_helpers.ODOM_FRAME_NAME,
                    params=self._mobility_params,
                ),
                end_time_secs=end_time,
            )
        else:
            raise ValueError("frame_name must be 'vision' or 'odom'")
        if response[0]:
            self._last_trajectory_command = response[2]
        return response[0], response[1]

<<<<<<< HEAD
=======
    def list_graph(self, upload_path):
        """List waypoint ids of garph_nav
        Args:
          upload_path : Path to the root directory of the map.
        """
        ids, eds = self._list_graph_waypoint_and_edge_ids()
        # skip waypoint_ for v2.2.1, skip waypiont for < v2.2
        return [
            v
            for k, v in sorted(
                ids.items(), key=lambda id: int(id[0].replace("waypoint_", ""))
            )
        ]

    def battery_change_pose(self, dir_hint=1):
        """Robot sit down and roll on to it its side for easier battery access"""
        response = self._robot_command(
            RobotCommandBuilder.battery_change_pose_command(dir_hint)
        )
        return response[0], response[1]

    def navigate_to(
        self,
        upload_path,
        navigate_to,
        initial_localization_fiducial=True,
        initial_localization_waypoint=None,
    ):
        """navigate with graph nav.

        Args:
           upload_path : Path to the root directory of the map.
           navigate_to : Waypont id string for where to goal
           initial_localization_fiducial : Tells the initializer whether to use fiducials
           initial_localization_waypoint : Waypoint id string of current robot position (optional)
        """
        # Filepath for uploading a saved graph's and snapshots too.
        if upload_path[-1] == "/":
            upload_filepath = upload_path[:-1]
        else:
            upload_filepath = upload_path

        # Boolean indicating the robot's power state.
        power_state = self._robot_state_client.get_robot_state().power_state
        self._started_powered_on = power_state.motor_power_state == power_state.STATE_ON
        self._powered_on = self._started_powered_on

        # FIX ME somehow,,,, if the robot is stand, need to sit the robot before starting garph nav
        if self.is_standing and not self.is_moving:
            self.sit()

        # TODO verify estop  / claim / power_on
        self._clear_graph()
        self._upload_graph_and_snapshots(upload_filepath)
        if initial_localization_fiducial:
            self._set_initial_localization_fiducial()
        if initial_localization_waypoint:
            self._set_initial_localization_waypoint([initial_localization_waypoint])
        self._list_graph_waypoint_and_edge_ids()
        self._get_localization_state()
        resp = self._navigate_to([navigate_to])

        return resp

    # Arm ############################################
    def ensure_arm_power_and_stand(self):
        if not self._robot.has_arm():
            return False, "Spot with an arm is required for this service"

        try:
            if not self.check_is_powered_on():
                self._logger.info("Spot is powering on within the timeout of 20 secs")
                self._robot.power_on(timeout_sec=20)
            assert self._robot.is_powered_on(), "Spot failed to power on"
            self._logger.info("Spot is powered on")
        except Exception as e:
            return (
                False,
                "Exception occured while Spot or its arm were trying to power on",
            )

        if not self._is_standing:
            robot_command.blocking_stand(
                command_client=self._robot_command_client, timeout_sec=10.0
            )
            self._logger.info("Spot is standing")
        else:
            self._logger.info("Spot is already standing")

        return True, "Spot has an arm, is powered on, and standing"

    def arm_stow(self):
        try:
            success, msg = self.ensure_arm_power_and_stand()
            if not success:
                self._logger.info(msg)
                return False, msg
            else:
                # Stow Arm
                stow = RobotCommandBuilder.arm_stow_command()

                # Command issue with RobotCommandClient
                self._robot_command_client.robot_command(stow)
                self._logger.info("Command stow issued")
                time.sleep(2.0)

        except Exception as e:
            return False, "Exception occured while trying to stow"

        return True, "Stow arm success"

    def arm_unstow(self):
        try:
            success, msg = self.ensure_arm_power_and_stand()
            if not success:
                self._logger.info(msg)
                return False, msg
            else:
                # Unstow Arm
                unstow = RobotCommandBuilder.arm_ready_command()

                # Command issue with RobotCommandClient
                self._robot_command_client.robot_command(unstow)
                self._logger.info("Command unstow issued")
                time.sleep(2.0)

        except Exception as e:
            return False, "Exception occured while trying to unstow"

        return True, "Unstow arm success"

    def arm_carry(self):
        try:
            success, msg = self.ensure_arm_power_and_stand()
            if not success:
                self._logger.info(msg)
                return False, msg
            else:
                # Get Arm in carry mode
                carry = RobotCommandBuilder.arm_carry_command()

                # Command issue with RobotCommandClient
                self._robot_command_client.robot_command(carry)
                self._logger.info("Command carry issued")
                time.sleep(2.0)

        except Exception as e:
            return False, "Exception occured while carry mode was issued"

        return True, "Carry mode success"

    def make_arm_trajectory_command(self, arm_joint_trajectory):
        """Helper function to create a RobotCommand from an ArmJointTrajectory.
        Copy from 'spot-sdk/python/examples/arm_joint_move/arm_joint_move.py'"""

        joint_move_command = arm_command_pb2.ArmJointMoveCommand.Request(
            trajectory=arm_joint_trajectory
        )
        arm_command = arm_command_pb2.ArmCommand.Request(
            arm_joint_move_command=joint_move_command
        )
        sync_arm = synchronized_command_pb2.SynchronizedCommand.Request(
            arm_command=arm_command
        )
        arm_sync_robot_cmd = robot_command_pb2.RobotCommand(
            synchronized_command=sync_arm
        )
        return RobotCommandBuilder.build_synchro_command(arm_sync_robot_cmd)

    def arm_joint_move(self, joint_targets):
        # All perspectives are given when looking at the robot from behind after the unstow service is called
        # Joint1: 0.0 arm points to the front. positive: turn left, negative: turn right)
        # RANGE: -3.14 -> 3.14
        # Joint2: 0.0 arm points to the front. positive: move down, negative move up
        # RANGE: 0.4 -> -3.13 (
        # Joint3: 0.0 arm straight. moves the arm down
        # RANGE: 0.0 -> 3.1415
        # Joint4: 0.0 middle position. negative: moves ccw, positive moves cw
        # RANGE: -2.79253 -> 2.79253
        # # Joint5: 0.0 gripper points to the front. positive moves the gripper down
        # RANGE: -1.8326 -> 1.8326
        # Joint6: 0.0 Gripper is not rolled, positive is ccw
        # RANGE: -2.87 -> 2.87
        # Values after unstow are: [0.0, -0.9, 1.8, 0.0, -0.9, 0.0]
        if abs(joint_targets[0]) > 3.14:
            msg = "Joint 1 has to be between -3.14 and 3.14"
            self._logger.warn(msg)
            return False, msg
        elif joint_targets[1] > 0.4 or joint_targets[1] < -3.13:
            msg = "Joint 2 has to be between -3.13 and 0.4"
            self._logger.warn(msg)
            return False, msg
        elif joint_targets[2] > 3.14 or joint_targets[2] < 0.0:
            msg = "Joint 3 has to be between 0.0 and 3.14"
            self._logger.warn(msg)
            return False, msg
        elif abs(joint_targets[3]) > 2.79253:
            msg = "Joint 4 has to be between -2.79253 and 2.79253"
            self._logger.warn(msg)
            return False, msg
        elif abs(joint_targets[4]) > 1.8326:
            msg = "Joint 5 has to be between -1.8326 and 1.8326"
            self._logger.warn(msg)
            return False, msg
        elif abs(joint_targets[5]) > 2.87:
            msg = "Joint 6 has to be between -2.87 and 2.87"
            self._logger.warn(msg)
            return False, msg
        try:
            success, msg = self.ensure_arm_power_and_stand()
            if not success:
                self._logger.info(msg)
                return False, msg
            else:
                trajectory_point = (
                    RobotCommandBuilder.create_arm_joint_trajectory_point(
                        joint_targets[0],
                        joint_targets[1],
                        joint_targets[2],
                        joint_targets[3],
                        joint_targets[4],
                        joint_targets[5],
                    )
                )
                arm_joint_trajectory = arm_command_pb2.ArmJointTrajectory(
                    points=[trajectory_point]
                )
                arm_command = self.make_arm_trajectory_command(arm_joint_trajectory)

                # Send the request
                cmd_id = self._robot_command_client.robot_command(arm_command)

                # Query for feedback to determine how long it will take
                feedback_resp = self._robot_command_client.robot_command_feedback(
                    cmd_id
                )
                joint_move_feedback = (
                    feedback_resp.feedback.synchronized_feedback.arm_command_feedback.arm_joint_move_feedback
                )
                time_to_goal: Duration = joint_move_feedback.time_to_goal
                time_to_goal_in_seconds: float = time_to_goal.seconds + (
                    float(time_to_goal.nanos) / float(10**9)
                )
                time.sleep(time_to_goal_in_seconds)
                return True, "Spot Arm moved successfully"

        except Exception as e:
            return False, "Exception occured during arm movement: " + str(e)

    def force_trajectory(self, data):
        try:
            success, msg = self.ensure_arm_power_and_stand()
            if not success:
                self._logger.info(msg)
                return False, msg
            else:
                def create_wrench_from_msg(forces, torques):
                    force = geometry_pb2.Vec3(x=forces[0], y=forces[1], z=forces[2])
                    torque = geometry_pb2.Vec3(x=torques[0], y=torques[1], z=torques[2])
                    return geometry_pb2.Wrench(force=force, torque=torque)

                # Duration in seconds.
                traj_duration = data.duration

                # first point on trajectory
                wrench0 = create_wrench_from_msg(data.forces_pt0, data.torques_pt0)
                t0 = seconds_to_duration(0)
                traj_point0 = trajectory_pb2.WrenchTrajectoryPoint(
                    wrench=wrench0, time_since_reference=t0
                )

                # Second point on the trajectory
                wrench1 = create_wrench_from_msg(data.forces_pt1, data.torques_pt1)
                t1 = seconds_to_duration(traj_duration)
                traj_point1 = trajectory_pb2.WrenchTrajectoryPoint(
                    wrench=wrench1, time_since_reference=t1
                )

                # Build the trajectory
                trajectory = trajectory_pb2.WrenchTrajectory(
                    points=[traj_point0, traj_point1]
                )

                # Build the trajectory request, putting all axes into force mode
                arm_cartesian_command = arm_command_pb2.ArmCartesianCommand.Request(
                    root_frame_name=data.frame,
                    wrench_trajectory_in_task=trajectory,
                    x_axis=arm_command_pb2.ArmCartesianCommand.Request.AXIS_MODE_FORCE,
                    y_axis=arm_command_pb2.ArmCartesianCommand.Request.AXIS_MODE_FORCE,
                    z_axis=arm_command_pb2.ArmCartesianCommand.Request.AXIS_MODE_FORCE,
                    rx_axis=arm_command_pb2.ArmCartesianCommand.Request.AXIS_MODE_FORCE,
                    ry_axis=arm_command_pb2.ArmCartesianCommand.Request.AXIS_MODE_FORCE,
                    rz_axis=arm_command_pb2.ArmCartesianCommand.Request.AXIS_MODE_FORCE,
                )
                arm_command = arm_command_pb2.ArmCommand.Request(
                    arm_cartesian_command=arm_cartesian_command
                )
                synchronized_command = (
                    synchronized_command_pb2.SynchronizedCommand.Request(
                        arm_command=arm_command
                    )
                )
                robot_command = robot_command_pb2.RobotCommand(
                    synchronized_command=synchronized_command
                )

                # Send the request
                self._robot_command_client.robot_command(robot_command)
                self._logger.info("Force trajectory command sent")

                time.sleep(float(traj_duration) + 1.0)

        except Exception as e:
            return False, "Exception occured during arm movement"

        return True, "Moved arm successfully"

    def gripper_open(self):
        try:
            success, msg = self.ensure_arm_power_and_stand()
            if not success:
                self._logger.info(msg)
                return False, msg
            else:
                # Open gripper
                command = RobotCommandBuilder.claw_gripper_open_command()

                # Command issue with RobotCommandClient
                self._robot_command_client.robot_command(command)
                self._logger.info("Command gripper open sent")
                time.sleep(2.0)

        except Exception as e:
            return False, "Exception occured while gripper was moving"

        return True, "Open gripper success"

    def gripper_close(self):
        try:
            success, msg = self.ensure_arm_power_and_stand()
            if not success:
                self._logger.info(msg)
                return False, msg
            else:
                # Close gripper
                command = RobotCommandBuilder.claw_gripper_close_command()

                # Command issue with RobotCommandClient
                self._robot_command_client.robot_command(command)
                self._logger.info("Command gripper close sent")
                time.sleep(2.0)

        except Exception as e:
            return False, "Exception occured while gripper was moving"

        return True, "Closed gripper successfully"

    def gripper_angle_open(self, gripper_ang):
        # takes an angle between 0 (closed) and 90 (fully opened) and opens the
        # gripper at this angle
        if gripper_ang > 90 or gripper_ang < 0:
            return False, "Gripper angle must be between 0 and 90"
        try:
            success, msg = self.ensure_arm_power_and_stand()
            if not success:
                self._logger.info(msg)
                return False, msg
            else:
                # The open angle command does not take degrees but the limits
                # defined in the urdf, that is why we have to interpolate
                closed = 0.349066
                opened = -1.396263
                angle = gripper_ang / 90.0 * (opened - closed) + closed
                command = RobotCommandBuilder.claw_gripper_open_angle_command(angle)

                # Command issue with RobotCommandClient
                self._robot_command_client.robot_command(command)
                self._logger.info("Command gripper open angle sent")
                time.sleep(2.0)

        except Exception as e:
            return False, "Exception occured while gripper was moving"

        return True, "Opened gripper successfully"

    def hand_pose(self, data):
        try:
            success, msg = self.ensure_arm_power_and_stand()
            if not success:
                self._logger.info(msg)
                return False, msg
            else:
                pose_point = data.pose_point
                # Move the arm to a spot in front of the robot given a pose for the gripper.
                # Build a position to move the arm to (in meters, relative to the body frame origin.)
                position = geometry_pb2.Vec3(
                    x=pose_point.position.x,
                    y=pose_point.position.y,
                    z=pose_point.position.z,
                )

                # # Rotation as a quaternion.
                rotation = geometry_pb2.Quaternion(
                    w=pose_point.orientation.w,
                    x=pose_point.orientation.x,
                    y=pose_point.orientation.y,
                    z=pose_point.orientation.z,
                )

                seconds = data.duration
                duration = seconds_to_duration(seconds)

                # Build the SE(3) pose of the desired hand position in the moving body frame.
                hand_pose = geometry_pb2.SE3Pose(position=position, rotation=rotation)
                hand_pose_traj_point = trajectory_pb2.SE3TrajectoryPoint(
                    pose=hand_pose, time_since_reference=duration
                )
                hand_trajectory = trajectory_pb2.SE3Trajectory(
                    points=[hand_pose_traj_point]
                )

                arm_cartesian_command = arm_command_pb2.ArmCartesianCommand.Request(
                    root_frame_name=data.frame,
                    pose_trajectory_in_task=hand_trajectory,
                    force_remain_near_current_joint_configuration=True,
                )
                arm_command = arm_command_pb2.ArmCommand.Request(
                    arm_cartesian_command=arm_cartesian_command
                )
                synchronized_command = (
                    synchronized_command_pb2.SynchronizedCommand.Request(
                        arm_command=arm_command
                    )
                )

                robot_command = robot_command_pb2.RobotCommand(
                    synchronized_command=synchronized_command
                )

                command = RobotCommandBuilder.build_synchro_command(robot_command)


                # Send the request
                self._robot_command_client.robot_command(robot_command)
                self._logger.info("Moving arm to position.")

                time.sleep(2.0)

        except Exception as e:
            return False, "An error occured while trying to move arm \n Exception:" + str(e)

        return True, "Moved arm successfully"

    def grasp_3d(self, frame, object_rt_frame):
        try:

            frm = str(frame)
            pos = geometry_pb2.Vec3(
                x=object_rt_frame[0],
                y=object_rt_frame[1],
                z=object_rt_frame[2]
            )

            grasp = manipulation_api_pb2.PickObject(
                frame_name = frm,
                object_rt_frame = pos
            )

            # Ask the robot to pick up the object
            grasp_request = manipulation_api_pb2.ManipulationApiRequest(pick_object=grasp)
            # Send the request
            cmd_response = self._manipulation_client.manipulation_api_command(
                manipulation_api_request=grasp_request
            )

            # Get feedback from the robot
            while True:
                feedback_request = manipulation_api_pb2.ManipulationApiFeedbackRequest(
                    manipulation_cmd_id=cmd_response.manipulation_cmd_id)

                # Send the request
                response = self._manipulation_client.manipulation_api_feedback_command(
                    manipulation_api_feedback_request=feedback_request)

                print('Current state: ',
                    manipulation_api_pb2.ManipulationFeedbackState.Name(response.current_state))

                if response.current_state == manipulation_api_pb2.MANIP_STATE_GRASP_SUCCEEDED or response.current_state == manipulation_api_pb2.MANIP_STATE_GRASP_FAILED:
                    break

                time.sleep(0.25)

            self._robot.logger.info('Finished grasp.')

        except Exception as e:
            return False, "An error occured while trying to grasp from pose"

        return True, "Grasped successfully"


    ###################################################################

    ## copy from spot-sdk/python/examples/graph_nav_command_line/graph_nav_command_line.py
    def _get_localization_state(self, *args):
        """Get the current localization and state of the robot."""
        state = self._graph_nav_client.get_localization_state()
        self._logger.info("Got localization: \n%s" % str(state.localization))
        odom_tform_body = get_odom_tform_body(
            state.robot_kinematics.transforms_snapshot
        )
        self._logger.info(
            "Got robot state in kinematic odometry frame: \n%s" % str(odom_tform_body)
        )

    def _set_initial_localization_fiducial(self, *args):
        """Trigger localization when near a fiducial."""
        robot_state = self._robot_state_client.get_robot_state()
        current_odom_tform_body = get_odom_tform_body(
            robot_state.kinematic_state.transforms_snapshot
        ).to_proto()
        # Create an empty instance for initial localization since we are asking it to localize
        # based on the nearest fiducial.
        localization = nav_pb2.Localization()
        self._graph_nav_client.set_localization(
            initial_guess_localization=localization,
            ko_tform_body=current_odom_tform_body,
        )

    def _set_initial_localization_waypoint(self, *args):
        """Trigger localization to a waypoint."""
        # Take the first argument as the localization waypoint.
        if len(args) < 1:
            # If no waypoint id is given as input, then return without initializing.
            self._logger.error("No waypoint specified to initialize to.")
            return
        destination_waypoint = graph_nav_util.find_unique_waypoint_id(
            args[0][0],
            self._current_graph,
            self._current_annotation_name_to_wp_id,
            self._logger,
        )
        if not destination_waypoint:
            # Failed to find the unique waypoint id.
            return

        robot_state = self._robot_state_client.get_robot_state()
        current_odom_tform_body = get_odom_tform_body(
            robot_state.kinematic_state.transforms_snapshot
        ).to_proto()
        # Create an initial localization to the specified waypoint as the identity.
        localization = nav_pb2.Localization()
        localization.waypoint_id = destination_waypoint
        localization.waypoint_tform_body.rotation.w = 1.0
        self._graph_nav_client.set_localization(
            initial_guess_localization=localization,
            # It's hard to get the pose perfect, search +/-20 deg and +/-20cm (0.2m).
            max_distance=0.2,
            max_yaw=20.0 * math.pi / 180.0,
            fiducial_init=graph_nav_pb2.SetLocalizationRequest.FIDUCIAL_INIT_NO_FIDUCIAL,
            ko_tform_body=current_odom_tform_body,
        )

    def _list_graph_waypoint_and_edge_ids(self, *args):
        """List the waypoint ids and edge ids of the graph currently on the robot."""

        # Download current graph
        graph = self._graph_nav_client.download_graph()
        if graph is None:
            self._logger.error("Empty graph.")
            return
        self._current_graph = graph

        localization_id = (
            self._graph_nav_client.get_localization_state().localization.waypoint_id
        )

        # Update and print waypoints and edges
        (
            self._current_annotation_name_to_wp_id,
            self._current_edges,
        ) = graph_nav_util.update_waypoints_and_edges(
            graph, localization_id, self._logger
        )
        return self._current_annotation_name_to_wp_id, self._current_edges

    def _upload_graph_and_snapshots(self, upload_filepath):
        """Upload the graph and snapshots to the robot."""
        self._logger.info("Loading the graph from disk into local storage...")
        with open(upload_filepath + "/graph", "rb") as graph_file:
            # Load the graph from disk.
            data = graph_file.read()
            self._current_graph = map_pb2.Graph()
            self._current_graph.ParseFromString(data)
            self._logger.info(
                "Loaded graph has {} waypoints and {} edges".format(
                    len(self._current_graph.waypoints), len(self._current_graph.edges)
                )
            )
        for waypoint in self._current_graph.waypoints:
            # Load the waypoint snapshots from disk.
            with open(
                upload_filepath + "/waypoint_snapshots/{}".format(waypoint.snapshot_id),
                "rb",
            ) as snapshot_file:
                waypoint_snapshot = map_pb2.WaypointSnapshot()
                waypoint_snapshot.ParseFromString(snapshot_file.read())
                self._current_waypoint_snapshots[
                    waypoint_snapshot.id
                ] = waypoint_snapshot
        for edge in self._current_graph.edges:
            # Load the edge snapshots from disk.
            with open(
                upload_filepath + "/edge_snapshots/{}".format(edge.snapshot_id), "rb"
            ) as snapshot_file:
                edge_snapshot = map_pb2.EdgeSnapshot()
                edge_snapshot.ParseFromString(snapshot_file.read())
                self._current_edge_snapshots[edge_snapshot.id] = edge_snapshot
        # Upload the graph to the robot.
        self._logger.info("Uploading the graph and snapshots to the robot...")
        self._graph_nav_client.upload_graph(
            lease=self._lease.lease_proto, graph=self._current_graph
        )
        # Upload the snapshots to the robot.
        for waypoint_snapshot in self._current_waypoint_snapshots.values():
            self._graph_nav_client.upload_waypoint_snapshot(waypoint_snapshot)
            self._logger.info("Uploaded {}".format(waypoint_snapshot.id))
        for edge_snapshot in self._current_edge_snapshots.values():
            self._graph_nav_client.upload_edge_snapshot(edge_snapshot)
            self._logger.info("Uploaded {}".format(edge_snapshot.id))

        # The upload is complete! Check that the robot is localized to the graph,
        # and it if is not, prompt the user to localize the robot before attempting
        # any navigation commands.
        localization_state = self._graph_nav_client.get_localization_state()
        if not localization_state.localization.waypoint_id:
            # The robot is not localized to the newly uploaded graph.
            self._logger.info(
                "Upload complete! The robot is currently not localized to the map; please localize",
                "the robot using commands (2) or (3) before attempting a navigation command.",
            )

    def _navigate_to(self, *args):
        """Navigate to a specific waypoint."""
        # Take the first argument as the destination waypoint.
        if len(args) < 1:
            # If no waypoint id is given as input, then return without requesting navigation.
            self._logger.info("No waypoint provided as a destination for navigate to.")
            return

        self._lease = self._lease_wallet.get_lease()
        destination_waypoint = graph_nav_util.find_unique_waypoint_id(
            args[0][0],
            self._current_graph,
            self._current_annotation_name_to_wp_id,
            self._logger,
        )
        if not destination_waypoint:
            # Failed to find the appropriate unique waypoint id for the navigation command.
            return
        if not self.toggle_power(should_power_on=True):
            self._logger.info(
                "Failed to power on the robot, and cannot complete navigate to request."
            )
            return

        # Stop the lease keepalive and create a new sublease for graph nav.
        self._lease = self._lease_wallet.advance()
        sublease = self._lease.create_sublease()
        self._lease_keepalive.shutdown()

        # Navigate to the destination waypoint.
        is_finished = False
        nav_to_cmd_id = -1
        while not is_finished:
            # Issue the navigation command about twice a second such that it is easy to terminate the
            # navigation command (with estop or killing the program).
            nav_to_cmd_id = self._graph_nav_client.navigate_to(
                destination_waypoint, 1.0, leases=[sublease.lease_proto]
            )
            time.sleep(0.5)  # Sleep for half a second to allow for command execution.
            # Poll the robot for feedback to determine if the navigation command is complete. Then sit
            # the robot down once it is finished.
            is_finished = self._check_success(nav_to_cmd_id)

        self._lease = self._lease_wallet.advance()
        self._lease_keepalive = LeaseKeepAlive(self._lease_client)

        # Update the lease and power off the robot if appropriate.
        if self._powered_on and not self._started_powered_on:
            # Sit the robot down + power off after the navigation command is complete.
            self.toggle_power(should_power_on=False)

        status = self._graph_nav_client.navigation_feedback(nav_to_cmd_id)
        if (
            status.status
            == graph_nav_pb2.NavigationFeedbackResponse.STATUS_REACHED_GOAL
        ):
            return True, "Successfully completed the navigation commands!"
        elif status.status == graph_nav_pb2.NavigationFeedbackResponse.STATUS_LOST:
            return (
                False,
                "Robot got lost when navigating the route, the robot will now sit down.",
            )
        elif status.status == graph_nav_pb2.NavigationFeedbackResponse.STATUS_STUCK:
            return (
                False,
                "Robot got stuck when navigating the route, the robot will now sit down.",
            )
        elif (
            status.status
            == graph_nav_pb2.NavigationFeedbackResponse.STATUS_ROBOT_IMPAIRED
        ):
            return False, "Robot is impaired."
        else:
            return False, "Navigation command is not complete yet."

    def _navigate_route(self, *args):
        """Navigate through a specific route of waypoints."""
        if len(args) < 1:
            # If no waypoint ids are given as input, then return without requesting navigation.
            self._logger.error("No waypoints provided for navigate route.")
            return
        waypoint_ids = args[0]
        for i in range(len(waypoint_ids)):
            waypoint_ids[i] = graph_nav_util.find_unique_waypoint_id(
                waypoint_ids[i],
                self._current_graph,
                self._current_annotation_name_to_wp_id,
                self._logger,
            )
            if not waypoint_ids[i]:
                # Failed to find the unique waypoint id.
                return

        edge_ids_list = []
        all_edges_found = True
        # Attempt to find edges in the current graph that match the ordered waypoint pairs.
        # These are necessary to create a valid route.
        for i in range(len(waypoint_ids) - 1):
            start_wp = waypoint_ids[i]
            end_wp = waypoint_ids[i + 1]
            edge_id = self._match_edge(self._current_edges, start_wp, end_wp)
            if edge_id is not None:
                edge_ids_list.append(edge_id)
            else:
                all_edges_found = False
                self._logger.error(
                    "Failed to find an edge between waypoints: ",
                    start_wp,
                    " and ",
                    end_wp,
                )
                self._logger.error(
                    "List the graph's waypoints and edges to ensure pairs of waypoints has an edge."
                )
                break

        self._lease = self._lease_wallet.get_lease()
        if all_edges_found:
            if not self.toggle_power(should_power_on=True):
                self._logger.error(
                    "Failed to power on the robot, and cannot complete navigate route request."
                )
                return

            # Stop the lease keepalive and create a new sublease for graph nav.
            self._lease = self._lease_wallet.advance()
            sublease = self._lease.create_sublease()
            self._lease_keepalive.shutdown()

            # Navigate a specific route.
            route = self._graph_nav_client.build_route(waypoint_ids, edge_ids_list)
            is_finished = False
            while not is_finished:
                # Issue the route command about twice a second such that it is easy to terminate the
                # navigation command (with estop or killing the program).
                nav_route_command_id = self._graph_nav_client.navigate_route(
                    route, cmd_duration=1.0, leases=[sublease.lease_proto]
                )
                time.sleep(
                    0.5
                )  # Sleep for half a second to allow for command execution.
                # Poll the robot for feedback to determine if the route is complete. Then sit
                # the robot down once it is finished.
                is_finished = self._check_success(nav_route_command_id)

            self._lease = self._lease_wallet.advance()
            self._lease_keepalive = LeaseKeepAlive(self._lease_client)

            # Update the lease and power off the robot if appropriate.
            if self._powered_on and not self._started_powered_on:
                # Sit the robot down + power off after the navigation command is complete.
                self.toggle_power(should_power_on=False)

    def _clear_graph(self, *args):
        """Clear the state of the map on the robot, removing all waypoints and edges."""
        return self._graph_nav_client.clear_graph(lease=self._lease.lease_proto)

    def toggle_power(self, should_power_on):
        """Power the robot on/off dependent on the current power state."""
        is_powered_on = self.check_is_powered_on()
        if not is_powered_on and should_power_on:
            # Power on the robot up before navigating when it is in a powered-off state.
            power_on(self._power_client)
            motors_on = False
            while not motors_on:
                future = self._robot_state_client.get_robot_state_async()
                state_response = future.result(
                    timeout=10
                )  # 10 second timeout for waiting for the state response.
                if (
                    state_response.power_state.motor_power_state
                    == robot_state_proto.PowerState.STATE_ON
                ):
                    motors_on = True
                else:
                    # Motors are not yet fully powered on.
                    time.sleep(0.25)
        elif is_powered_on and not should_power_on:
            # Safe power off (robot will sit then power down) when it is in a
            # powered-on state.
            safe_power_off(self._robot_command_client, self._robot_state_client)
        else:
            # Return the current power state without change.
            return is_powered_on
        # Update the locally stored power state.
        self.check_is_powered_on()
        return self._powered_on

    def check_is_powered_on(self):
        """Determine if the robot is powered on or off."""
        power_state = self._robot_state_client.get_robot_state().power_state
        self._powered_on = power_state.motor_power_state == power_state.STATE_ON
        return self._powered_on

    def _check_success(self, command_id=-1):
        """Use a navigation command id to get feedback from the robot and sit when command succeeds."""
        if command_id == -1:
            # No command, so we have not status to check.
            return False
        status = self._graph_nav_client.navigation_feedback(command_id)
        if (
            status.status
            == graph_nav_pb2.NavigationFeedbackResponse.STATUS_REACHED_GOAL
        ):
            # Successfully completed the navigation commands!
            return True
        elif status.status == graph_nav_pb2.NavigationFeedbackResponse.STATUS_LOST:
            self._logger.error(
                "Robot got lost when navigating the route, the robot will now sit down."
            )
            return True
        elif status.status == graph_nav_pb2.NavigationFeedbackResponse.STATUS_STUCK:
            self._logger.error(
                "Robot got stuck when navigating the route, the robot will now sit down."
            )
            return True
        elif (
            status.status
            == graph_nav_pb2.NavigationFeedbackResponse.STATUS_ROBOT_IMPAIRED
        ):
            self._logger.error("Robot is impaired.")
            return True
        else:
            # Navigation command is not complete yet.
            return False

    def _match_edge(self, current_edges, waypoint1, waypoint2):
        """Find an edge in the graph that is between two waypoint ids."""
        # Return the correct edge id as soon as it's found.
        for edge_to_id in current_edges:
            for edge_from_id in current_edges[edge_to_id]:
                if (waypoint1 == edge_to_id) and (waypoint2 == edge_from_id):
                    # This edge matches the pair of waypoints! Add it the edge list and continue.
                    return map_pb2.Edge.Id(
                        from_waypoint=waypoint2, to_waypoint=waypoint1
                    )
                elif (waypoint2 == edge_to_id) and (waypoint1 == edge_from_id):
                    # This edge matches the pair of waypoints! Add it the edge list and continue.
                    return map_pb2.Edge.Id(
                        from_waypoint=waypoint1, to_waypoint=waypoint2
                    )
        return None

    def dock(self, dock_id):
        """Dock the robot to the docking station with fiducial ID [dock_id]."""
        try:
            # Make sure we're powered on and standing
            self._robot.power_on()
            self.stand()
            # Dock the robot
            self.last_docking_command = dock_id
            blocking_dock_robot(self._robot, dock_id)
            self.last_docking_command = None
            return True, "Success"
        except Exception as e:
            return False, str(e)

    def undock(self, timeout=20):
        """Power motors on and undock the robot from the station."""
        try:
            # Maker sure we're powered on
            self._robot.power_on()
            # Undock the robot
            blocking_undock(self._robot, timeout)
            return True, "Success"
        except Exception as e:
            return False, str(e)

    def get_docking_state(self, **kwargs):
        """Get docking state of robot."""
        state = self._docking_client.get_docking_state(**kwargs)
        return state

>>>>>>> 0d0deccb
    def update_image_tasks(self, image_name):
        """Adds an async tasks to retrieve images from the specified image source"""

        task_to_add = self.camera_task_name_to_task_mapping[image_name]

        if task_to_add == self._hand_image_task and not self._robot.has_arm():
            self._logger.warn(
                "Robot has no arm, therefore the arm image task can not be added"
            )
            return

        if task_to_add in self._async_tasks._tasks:
            self._logger.warn(
                f"Task {image_name} already in async task list, will not be added again"
            )
            return

        self._async_tasks.add_task(self.camera_task_name_to_task_mapping[image_name])<|MERGE_RESOLUTION|>--- conflicted
+++ resolved
@@ -39,9 +39,9 @@
 from bosdyn.api.spot import robot_command_pb2 as spot_command_pb2
 from bosdyn.api import basic_command_pb2
 from bosdyn.api import robot_command_pb2
+from bosdyn.api import manipulation_api_pb2
 from google.protobuf.timestamp_pb2 import Timestamp
 
-from bosdyn.api import manipulation_api_pb2
 from bosdyn.client.manipulation_api_client import ManipulationApiClient
 
 front_image_sources = [
@@ -578,13 +578,8 @@
                     self._docking_client = self._robot.ensure_client(
                         DockingClient.default_service_name
                     )
-<<<<<<< HEAD
                     self._spot_check_client = self._robot.ensure_client(
                         SpotCheckClient.default_service_name
-=======
-                    self._manipulation_client = self._robot.ensure_client(
-                        ManipulationApiClient.default_service_name
->>>>>>> 0d0deccb
                     )
                     initialised = True
 
@@ -666,7 +661,7 @@
                 self._hand_image_requests,
             )
             self._idle_task = AsyncIdle(
-                self._robot_clients["robot_command_client"], self._logger, 10.0, self
+                self._robot_command_client, self._logger, 10.0, self
             )
             self._estop_monitor = AsyncEStopMonitor(
                 self._estop_client, self._logger, 20.0, self
@@ -704,6 +699,10 @@
             }
 
             if self._robot.has_arm():
+                self._manipulation_client = self._robot.ensure_client(
+                    ManipulationApiClient.default_service_name
+                )
+                self._robot_clients["manipulation_client"] = self._manipulation_client
                 self._async_tasks.add_task(self._hand_image_task)
                 self._spot_arm = SpotArm(
                     self._robot, self._logger, self._robot_params, self._robot_clients
@@ -1100,923 +1099,6 @@
             self._last_trajectory_command = response[2]
         return response[0], response[1]
 
-<<<<<<< HEAD
-=======
-    def list_graph(self, upload_path):
-        """List waypoint ids of garph_nav
-        Args:
-          upload_path : Path to the root directory of the map.
-        """
-        ids, eds = self._list_graph_waypoint_and_edge_ids()
-        # skip waypoint_ for v2.2.1, skip waypiont for < v2.2
-        return [
-            v
-            for k, v in sorted(
-                ids.items(), key=lambda id: int(id[0].replace("waypoint_", ""))
-            )
-        ]
-
-    def battery_change_pose(self, dir_hint=1):
-        """Robot sit down and roll on to it its side for easier battery access"""
-        response = self._robot_command(
-            RobotCommandBuilder.battery_change_pose_command(dir_hint)
-        )
-        return response[0], response[1]
-
-    def navigate_to(
-        self,
-        upload_path,
-        navigate_to,
-        initial_localization_fiducial=True,
-        initial_localization_waypoint=None,
-    ):
-        """navigate with graph nav.
-
-        Args:
-           upload_path : Path to the root directory of the map.
-           navigate_to : Waypont id string for where to goal
-           initial_localization_fiducial : Tells the initializer whether to use fiducials
-           initial_localization_waypoint : Waypoint id string of current robot position (optional)
-        """
-        # Filepath for uploading a saved graph's and snapshots too.
-        if upload_path[-1] == "/":
-            upload_filepath = upload_path[:-1]
-        else:
-            upload_filepath = upload_path
-
-        # Boolean indicating the robot's power state.
-        power_state = self._robot_state_client.get_robot_state().power_state
-        self._started_powered_on = power_state.motor_power_state == power_state.STATE_ON
-        self._powered_on = self._started_powered_on
-
-        # FIX ME somehow,,,, if the robot is stand, need to sit the robot before starting garph nav
-        if self.is_standing and not self.is_moving:
-            self.sit()
-
-        # TODO verify estop  / claim / power_on
-        self._clear_graph()
-        self._upload_graph_and_snapshots(upload_filepath)
-        if initial_localization_fiducial:
-            self._set_initial_localization_fiducial()
-        if initial_localization_waypoint:
-            self._set_initial_localization_waypoint([initial_localization_waypoint])
-        self._list_graph_waypoint_and_edge_ids()
-        self._get_localization_state()
-        resp = self._navigate_to([navigate_to])
-
-        return resp
-
-    # Arm ############################################
-    def ensure_arm_power_and_stand(self):
-        if not self._robot.has_arm():
-            return False, "Spot with an arm is required for this service"
-
-        try:
-            if not self.check_is_powered_on():
-                self._logger.info("Spot is powering on within the timeout of 20 secs")
-                self._robot.power_on(timeout_sec=20)
-            assert self._robot.is_powered_on(), "Spot failed to power on"
-            self._logger.info("Spot is powered on")
-        except Exception as e:
-            return (
-                False,
-                "Exception occured while Spot or its arm were trying to power on",
-            )
-
-        if not self._is_standing:
-            robot_command.blocking_stand(
-                command_client=self._robot_command_client, timeout_sec=10.0
-            )
-            self._logger.info("Spot is standing")
-        else:
-            self._logger.info("Spot is already standing")
-
-        return True, "Spot has an arm, is powered on, and standing"
-
-    def arm_stow(self):
-        try:
-            success, msg = self.ensure_arm_power_and_stand()
-            if not success:
-                self._logger.info(msg)
-                return False, msg
-            else:
-                # Stow Arm
-                stow = RobotCommandBuilder.arm_stow_command()
-
-                # Command issue with RobotCommandClient
-                self._robot_command_client.robot_command(stow)
-                self._logger.info("Command stow issued")
-                time.sleep(2.0)
-
-        except Exception as e:
-            return False, "Exception occured while trying to stow"
-
-        return True, "Stow arm success"
-
-    def arm_unstow(self):
-        try:
-            success, msg = self.ensure_arm_power_and_stand()
-            if not success:
-                self._logger.info(msg)
-                return False, msg
-            else:
-                # Unstow Arm
-                unstow = RobotCommandBuilder.arm_ready_command()
-
-                # Command issue with RobotCommandClient
-                self._robot_command_client.robot_command(unstow)
-                self._logger.info("Command unstow issued")
-                time.sleep(2.0)
-
-        except Exception as e:
-            return False, "Exception occured while trying to unstow"
-
-        return True, "Unstow arm success"
-
-    def arm_carry(self):
-        try:
-            success, msg = self.ensure_arm_power_and_stand()
-            if not success:
-                self._logger.info(msg)
-                return False, msg
-            else:
-                # Get Arm in carry mode
-                carry = RobotCommandBuilder.arm_carry_command()
-
-                # Command issue with RobotCommandClient
-                self._robot_command_client.robot_command(carry)
-                self._logger.info("Command carry issued")
-                time.sleep(2.0)
-
-        except Exception as e:
-            return False, "Exception occured while carry mode was issued"
-
-        return True, "Carry mode success"
-
-    def make_arm_trajectory_command(self, arm_joint_trajectory):
-        """Helper function to create a RobotCommand from an ArmJointTrajectory.
-        Copy from 'spot-sdk/python/examples/arm_joint_move/arm_joint_move.py'"""
-
-        joint_move_command = arm_command_pb2.ArmJointMoveCommand.Request(
-            trajectory=arm_joint_trajectory
-        )
-        arm_command = arm_command_pb2.ArmCommand.Request(
-            arm_joint_move_command=joint_move_command
-        )
-        sync_arm = synchronized_command_pb2.SynchronizedCommand.Request(
-            arm_command=arm_command
-        )
-        arm_sync_robot_cmd = robot_command_pb2.RobotCommand(
-            synchronized_command=sync_arm
-        )
-        return RobotCommandBuilder.build_synchro_command(arm_sync_robot_cmd)
-
-    def arm_joint_move(self, joint_targets):
-        # All perspectives are given when looking at the robot from behind after the unstow service is called
-        # Joint1: 0.0 arm points to the front. positive: turn left, negative: turn right)
-        # RANGE: -3.14 -> 3.14
-        # Joint2: 0.0 arm points to the front. positive: move down, negative move up
-        # RANGE: 0.4 -> -3.13 (
-        # Joint3: 0.0 arm straight. moves the arm down
-        # RANGE: 0.0 -> 3.1415
-        # Joint4: 0.0 middle position. negative: moves ccw, positive moves cw
-        # RANGE: -2.79253 -> 2.79253
-        # # Joint5: 0.0 gripper points to the front. positive moves the gripper down
-        # RANGE: -1.8326 -> 1.8326
-        # Joint6: 0.0 Gripper is not rolled, positive is ccw
-        # RANGE: -2.87 -> 2.87
-        # Values after unstow are: [0.0, -0.9, 1.8, 0.0, -0.9, 0.0]
-        if abs(joint_targets[0]) > 3.14:
-            msg = "Joint 1 has to be between -3.14 and 3.14"
-            self._logger.warn(msg)
-            return False, msg
-        elif joint_targets[1] > 0.4 or joint_targets[1] < -3.13:
-            msg = "Joint 2 has to be between -3.13 and 0.4"
-            self._logger.warn(msg)
-            return False, msg
-        elif joint_targets[2] > 3.14 or joint_targets[2] < 0.0:
-            msg = "Joint 3 has to be between 0.0 and 3.14"
-            self._logger.warn(msg)
-            return False, msg
-        elif abs(joint_targets[3]) > 2.79253:
-            msg = "Joint 4 has to be between -2.79253 and 2.79253"
-            self._logger.warn(msg)
-            return False, msg
-        elif abs(joint_targets[4]) > 1.8326:
-            msg = "Joint 5 has to be between -1.8326 and 1.8326"
-            self._logger.warn(msg)
-            return False, msg
-        elif abs(joint_targets[5]) > 2.87:
-            msg = "Joint 6 has to be between -2.87 and 2.87"
-            self._logger.warn(msg)
-            return False, msg
-        try:
-            success, msg = self.ensure_arm_power_and_stand()
-            if not success:
-                self._logger.info(msg)
-                return False, msg
-            else:
-                trajectory_point = (
-                    RobotCommandBuilder.create_arm_joint_trajectory_point(
-                        joint_targets[0],
-                        joint_targets[1],
-                        joint_targets[2],
-                        joint_targets[3],
-                        joint_targets[4],
-                        joint_targets[5],
-                    )
-                )
-                arm_joint_trajectory = arm_command_pb2.ArmJointTrajectory(
-                    points=[trajectory_point]
-                )
-                arm_command = self.make_arm_trajectory_command(arm_joint_trajectory)
-
-                # Send the request
-                cmd_id = self._robot_command_client.robot_command(arm_command)
-
-                # Query for feedback to determine how long it will take
-                feedback_resp = self._robot_command_client.robot_command_feedback(
-                    cmd_id
-                )
-                joint_move_feedback = (
-                    feedback_resp.feedback.synchronized_feedback.arm_command_feedback.arm_joint_move_feedback
-                )
-                time_to_goal: Duration = joint_move_feedback.time_to_goal
-                time_to_goal_in_seconds: float = time_to_goal.seconds + (
-                    float(time_to_goal.nanos) / float(10**9)
-                )
-                time.sleep(time_to_goal_in_seconds)
-                return True, "Spot Arm moved successfully"
-
-        except Exception as e:
-            return False, "Exception occured during arm movement: " + str(e)
-
-    def force_trajectory(self, data):
-        try:
-            success, msg = self.ensure_arm_power_and_stand()
-            if not success:
-                self._logger.info(msg)
-                return False, msg
-            else:
-                def create_wrench_from_msg(forces, torques):
-                    force = geometry_pb2.Vec3(x=forces[0], y=forces[1], z=forces[2])
-                    torque = geometry_pb2.Vec3(x=torques[0], y=torques[1], z=torques[2])
-                    return geometry_pb2.Wrench(force=force, torque=torque)
-
-                # Duration in seconds.
-                traj_duration = data.duration
-
-                # first point on trajectory
-                wrench0 = create_wrench_from_msg(data.forces_pt0, data.torques_pt0)
-                t0 = seconds_to_duration(0)
-                traj_point0 = trajectory_pb2.WrenchTrajectoryPoint(
-                    wrench=wrench0, time_since_reference=t0
-                )
-
-                # Second point on the trajectory
-                wrench1 = create_wrench_from_msg(data.forces_pt1, data.torques_pt1)
-                t1 = seconds_to_duration(traj_duration)
-                traj_point1 = trajectory_pb2.WrenchTrajectoryPoint(
-                    wrench=wrench1, time_since_reference=t1
-                )
-
-                # Build the trajectory
-                trajectory = trajectory_pb2.WrenchTrajectory(
-                    points=[traj_point0, traj_point1]
-                )
-
-                # Build the trajectory request, putting all axes into force mode
-                arm_cartesian_command = arm_command_pb2.ArmCartesianCommand.Request(
-                    root_frame_name=data.frame,
-                    wrench_trajectory_in_task=trajectory,
-                    x_axis=arm_command_pb2.ArmCartesianCommand.Request.AXIS_MODE_FORCE,
-                    y_axis=arm_command_pb2.ArmCartesianCommand.Request.AXIS_MODE_FORCE,
-                    z_axis=arm_command_pb2.ArmCartesianCommand.Request.AXIS_MODE_FORCE,
-                    rx_axis=arm_command_pb2.ArmCartesianCommand.Request.AXIS_MODE_FORCE,
-                    ry_axis=arm_command_pb2.ArmCartesianCommand.Request.AXIS_MODE_FORCE,
-                    rz_axis=arm_command_pb2.ArmCartesianCommand.Request.AXIS_MODE_FORCE,
-                )
-                arm_command = arm_command_pb2.ArmCommand.Request(
-                    arm_cartesian_command=arm_cartesian_command
-                )
-                synchronized_command = (
-                    synchronized_command_pb2.SynchronizedCommand.Request(
-                        arm_command=arm_command
-                    )
-                )
-                robot_command = robot_command_pb2.RobotCommand(
-                    synchronized_command=synchronized_command
-                )
-
-                # Send the request
-                self._robot_command_client.robot_command(robot_command)
-                self._logger.info("Force trajectory command sent")
-
-                time.sleep(float(traj_duration) + 1.0)
-
-        except Exception as e:
-            return False, "Exception occured during arm movement"
-
-        return True, "Moved arm successfully"
-
-    def gripper_open(self):
-        try:
-            success, msg = self.ensure_arm_power_and_stand()
-            if not success:
-                self._logger.info(msg)
-                return False, msg
-            else:
-                # Open gripper
-                command = RobotCommandBuilder.claw_gripper_open_command()
-
-                # Command issue with RobotCommandClient
-                self._robot_command_client.robot_command(command)
-                self._logger.info("Command gripper open sent")
-                time.sleep(2.0)
-
-        except Exception as e:
-            return False, "Exception occured while gripper was moving"
-
-        return True, "Open gripper success"
-
-    def gripper_close(self):
-        try:
-            success, msg = self.ensure_arm_power_and_stand()
-            if not success:
-                self._logger.info(msg)
-                return False, msg
-            else:
-                # Close gripper
-                command = RobotCommandBuilder.claw_gripper_close_command()
-
-                # Command issue with RobotCommandClient
-                self._robot_command_client.robot_command(command)
-                self._logger.info("Command gripper close sent")
-                time.sleep(2.0)
-
-        except Exception as e:
-            return False, "Exception occured while gripper was moving"
-
-        return True, "Closed gripper successfully"
-
-    def gripper_angle_open(self, gripper_ang):
-        # takes an angle between 0 (closed) and 90 (fully opened) and opens the
-        # gripper at this angle
-        if gripper_ang > 90 or gripper_ang < 0:
-            return False, "Gripper angle must be between 0 and 90"
-        try:
-            success, msg = self.ensure_arm_power_and_stand()
-            if not success:
-                self._logger.info(msg)
-                return False, msg
-            else:
-                # The open angle command does not take degrees but the limits
-                # defined in the urdf, that is why we have to interpolate
-                closed = 0.349066
-                opened = -1.396263
-                angle = gripper_ang / 90.0 * (opened - closed) + closed
-                command = RobotCommandBuilder.claw_gripper_open_angle_command(angle)
-
-                # Command issue with RobotCommandClient
-                self._robot_command_client.robot_command(command)
-                self._logger.info("Command gripper open angle sent")
-                time.sleep(2.0)
-
-        except Exception as e:
-            return False, "Exception occured while gripper was moving"
-
-        return True, "Opened gripper successfully"
-
-    def hand_pose(self, data):
-        try:
-            success, msg = self.ensure_arm_power_and_stand()
-            if not success:
-                self._logger.info(msg)
-                return False, msg
-            else:
-                pose_point = data.pose_point
-                # Move the arm to a spot in front of the robot given a pose for the gripper.
-                # Build a position to move the arm to (in meters, relative to the body frame origin.)
-                position = geometry_pb2.Vec3(
-                    x=pose_point.position.x,
-                    y=pose_point.position.y,
-                    z=pose_point.position.z,
-                )
-
-                # # Rotation as a quaternion.
-                rotation = geometry_pb2.Quaternion(
-                    w=pose_point.orientation.w,
-                    x=pose_point.orientation.x,
-                    y=pose_point.orientation.y,
-                    z=pose_point.orientation.z,
-                )
-
-                seconds = data.duration
-                duration = seconds_to_duration(seconds)
-
-                # Build the SE(3) pose of the desired hand position in the moving body frame.
-                hand_pose = geometry_pb2.SE3Pose(position=position, rotation=rotation)
-                hand_pose_traj_point = trajectory_pb2.SE3TrajectoryPoint(
-                    pose=hand_pose, time_since_reference=duration
-                )
-                hand_trajectory = trajectory_pb2.SE3Trajectory(
-                    points=[hand_pose_traj_point]
-                )
-
-                arm_cartesian_command = arm_command_pb2.ArmCartesianCommand.Request(
-                    root_frame_name=data.frame,
-                    pose_trajectory_in_task=hand_trajectory,
-                    force_remain_near_current_joint_configuration=True,
-                )
-                arm_command = arm_command_pb2.ArmCommand.Request(
-                    arm_cartesian_command=arm_cartesian_command
-                )
-                synchronized_command = (
-                    synchronized_command_pb2.SynchronizedCommand.Request(
-                        arm_command=arm_command
-                    )
-                )
-
-                robot_command = robot_command_pb2.RobotCommand(
-                    synchronized_command=synchronized_command
-                )
-
-                command = RobotCommandBuilder.build_synchro_command(robot_command)
-
-
-                # Send the request
-                self._robot_command_client.robot_command(robot_command)
-                self._logger.info("Moving arm to position.")
-
-                time.sleep(2.0)
-
-        except Exception as e:
-            return False, "An error occured while trying to move arm \n Exception:" + str(e)
-
-        return True, "Moved arm successfully"
-
-    def grasp_3d(self, frame, object_rt_frame):
-        try:
-
-            frm = str(frame)
-            pos = geometry_pb2.Vec3(
-                x=object_rt_frame[0],
-                y=object_rt_frame[1],
-                z=object_rt_frame[2]
-            )
-
-            grasp = manipulation_api_pb2.PickObject(
-                frame_name = frm,
-                object_rt_frame = pos
-            )
-
-            # Ask the robot to pick up the object
-            grasp_request = manipulation_api_pb2.ManipulationApiRequest(pick_object=grasp)
-            # Send the request
-            cmd_response = self._manipulation_client.manipulation_api_command(
-                manipulation_api_request=grasp_request
-            )
-
-            # Get feedback from the robot
-            while True:
-                feedback_request = manipulation_api_pb2.ManipulationApiFeedbackRequest(
-                    manipulation_cmd_id=cmd_response.manipulation_cmd_id)
-
-                # Send the request
-                response = self._manipulation_client.manipulation_api_feedback_command(
-                    manipulation_api_feedback_request=feedback_request)
-
-                print('Current state: ',
-                    manipulation_api_pb2.ManipulationFeedbackState.Name(response.current_state))
-
-                if response.current_state == manipulation_api_pb2.MANIP_STATE_GRASP_SUCCEEDED or response.current_state == manipulation_api_pb2.MANIP_STATE_GRASP_FAILED:
-                    break
-
-                time.sleep(0.25)
-
-            self._robot.logger.info('Finished grasp.')
-
-        except Exception as e:
-            return False, "An error occured while trying to grasp from pose"
-
-        return True, "Grasped successfully"
-
-
-    ###################################################################
-
-    ## copy from spot-sdk/python/examples/graph_nav_command_line/graph_nav_command_line.py
-    def _get_localization_state(self, *args):
-        """Get the current localization and state of the robot."""
-        state = self._graph_nav_client.get_localization_state()
-        self._logger.info("Got localization: \n%s" % str(state.localization))
-        odom_tform_body = get_odom_tform_body(
-            state.robot_kinematics.transforms_snapshot
-        )
-        self._logger.info(
-            "Got robot state in kinematic odometry frame: \n%s" % str(odom_tform_body)
-        )
-
-    def _set_initial_localization_fiducial(self, *args):
-        """Trigger localization when near a fiducial."""
-        robot_state = self._robot_state_client.get_robot_state()
-        current_odom_tform_body = get_odom_tform_body(
-            robot_state.kinematic_state.transforms_snapshot
-        ).to_proto()
-        # Create an empty instance for initial localization since we are asking it to localize
-        # based on the nearest fiducial.
-        localization = nav_pb2.Localization()
-        self._graph_nav_client.set_localization(
-            initial_guess_localization=localization,
-            ko_tform_body=current_odom_tform_body,
-        )
-
-    def _set_initial_localization_waypoint(self, *args):
-        """Trigger localization to a waypoint."""
-        # Take the first argument as the localization waypoint.
-        if len(args) < 1:
-            # If no waypoint id is given as input, then return without initializing.
-            self._logger.error("No waypoint specified to initialize to.")
-            return
-        destination_waypoint = graph_nav_util.find_unique_waypoint_id(
-            args[0][0],
-            self._current_graph,
-            self._current_annotation_name_to_wp_id,
-            self._logger,
-        )
-        if not destination_waypoint:
-            # Failed to find the unique waypoint id.
-            return
-
-        robot_state = self._robot_state_client.get_robot_state()
-        current_odom_tform_body = get_odom_tform_body(
-            robot_state.kinematic_state.transforms_snapshot
-        ).to_proto()
-        # Create an initial localization to the specified waypoint as the identity.
-        localization = nav_pb2.Localization()
-        localization.waypoint_id = destination_waypoint
-        localization.waypoint_tform_body.rotation.w = 1.0
-        self._graph_nav_client.set_localization(
-            initial_guess_localization=localization,
-            # It's hard to get the pose perfect, search +/-20 deg and +/-20cm (0.2m).
-            max_distance=0.2,
-            max_yaw=20.0 * math.pi / 180.0,
-            fiducial_init=graph_nav_pb2.SetLocalizationRequest.FIDUCIAL_INIT_NO_FIDUCIAL,
-            ko_tform_body=current_odom_tform_body,
-        )
-
-    def _list_graph_waypoint_and_edge_ids(self, *args):
-        """List the waypoint ids and edge ids of the graph currently on the robot."""
-
-        # Download current graph
-        graph = self._graph_nav_client.download_graph()
-        if graph is None:
-            self._logger.error("Empty graph.")
-            return
-        self._current_graph = graph
-
-        localization_id = (
-            self._graph_nav_client.get_localization_state().localization.waypoint_id
-        )
-
-        # Update and print waypoints and edges
-        (
-            self._current_annotation_name_to_wp_id,
-            self._current_edges,
-        ) = graph_nav_util.update_waypoints_and_edges(
-            graph, localization_id, self._logger
-        )
-        return self._current_annotation_name_to_wp_id, self._current_edges
-
-    def _upload_graph_and_snapshots(self, upload_filepath):
-        """Upload the graph and snapshots to the robot."""
-        self._logger.info("Loading the graph from disk into local storage...")
-        with open(upload_filepath + "/graph", "rb") as graph_file:
-            # Load the graph from disk.
-            data = graph_file.read()
-            self._current_graph = map_pb2.Graph()
-            self._current_graph.ParseFromString(data)
-            self._logger.info(
-                "Loaded graph has {} waypoints and {} edges".format(
-                    len(self._current_graph.waypoints), len(self._current_graph.edges)
-                )
-            )
-        for waypoint in self._current_graph.waypoints:
-            # Load the waypoint snapshots from disk.
-            with open(
-                upload_filepath + "/waypoint_snapshots/{}".format(waypoint.snapshot_id),
-                "rb",
-            ) as snapshot_file:
-                waypoint_snapshot = map_pb2.WaypointSnapshot()
-                waypoint_snapshot.ParseFromString(snapshot_file.read())
-                self._current_waypoint_snapshots[
-                    waypoint_snapshot.id
-                ] = waypoint_snapshot
-        for edge in self._current_graph.edges:
-            # Load the edge snapshots from disk.
-            with open(
-                upload_filepath + "/edge_snapshots/{}".format(edge.snapshot_id), "rb"
-            ) as snapshot_file:
-                edge_snapshot = map_pb2.EdgeSnapshot()
-                edge_snapshot.ParseFromString(snapshot_file.read())
-                self._current_edge_snapshots[edge_snapshot.id] = edge_snapshot
-        # Upload the graph to the robot.
-        self._logger.info("Uploading the graph and snapshots to the robot...")
-        self._graph_nav_client.upload_graph(
-            lease=self._lease.lease_proto, graph=self._current_graph
-        )
-        # Upload the snapshots to the robot.
-        for waypoint_snapshot in self._current_waypoint_snapshots.values():
-            self._graph_nav_client.upload_waypoint_snapshot(waypoint_snapshot)
-            self._logger.info("Uploaded {}".format(waypoint_snapshot.id))
-        for edge_snapshot in self._current_edge_snapshots.values():
-            self._graph_nav_client.upload_edge_snapshot(edge_snapshot)
-            self._logger.info("Uploaded {}".format(edge_snapshot.id))
-
-        # The upload is complete! Check that the robot is localized to the graph,
-        # and it if is not, prompt the user to localize the robot before attempting
-        # any navigation commands.
-        localization_state = self._graph_nav_client.get_localization_state()
-        if not localization_state.localization.waypoint_id:
-            # The robot is not localized to the newly uploaded graph.
-            self._logger.info(
-                "Upload complete! The robot is currently not localized to the map; please localize",
-                "the robot using commands (2) or (3) before attempting a navigation command.",
-            )
-
-    def _navigate_to(self, *args):
-        """Navigate to a specific waypoint."""
-        # Take the first argument as the destination waypoint.
-        if len(args) < 1:
-            # If no waypoint id is given as input, then return without requesting navigation.
-            self._logger.info("No waypoint provided as a destination for navigate to.")
-            return
-
-        self._lease = self._lease_wallet.get_lease()
-        destination_waypoint = graph_nav_util.find_unique_waypoint_id(
-            args[0][0],
-            self._current_graph,
-            self._current_annotation_name_to_wp_id,
-            self._logger,
-        )
-        if not destination_waypoint:
-            # Failed to find the appropriate unique waypoint id for the navigation command.
-            return
-        if not self.toggle_power(should_power_on=True):
-            self._logger.info(
-                "Failed to power on the robot, and cannot complete navigate to request."
-            )
-            return
-
-        # Stop the lease keepalive and create a new sublease for graph nav.
-        self._lease = self._lease_wallet.advance()
-        sublease = self._lease.create_sublease()
-        self._lease_keepalive.shutdown()
-
-        # Navigate to the destination waypoint.
-        is_finished = False
-        nav_to_cmd_id = -1
-        while not is_finished:
-            # Issue the navigation command about twice a second such that it is easy to terminate the
-            # navigation command (with estop or killing the program).
-            nav_to_cmd_id = self._graph_nav_client.navigate_to(
-                destination_waypoint, 1.0, leases=[sublease.lease_proto]
-            )
-            time.sleep(0.5)  # Sleep for half a second to allow for command execution.
-            # Poll the robot for feedback to determine if the navigation command is complete. Then sit
-            # the robot down once it is finished.
-            is_finished = self._check_success(nav_to_cmd_id)
-
-        self._lease = self._lease_wallet.advance()
-        self._lease_keepalive = LeaseKeepAlive(self._lease_client)
-
-        # Update the lease and power off the robot if appropriate.
-        if self._powered_on and not self._started_powered_on:
-            # Sit the robot down + power off after the navigation command is complete.
-            self.toggle_power(should_power_on=False)
-
-        status = self._graph_nav_client.navigation_feedback(nav_to_cmd_id)
-        if (
-            status.status
-            == graph_nav_pb2.NavigationFeedbackResponse.STATUS_REACHED_GOAL
-        ):
-            return True, "Successfully completed the navigation commands!"
-        elif status.status == graph_nav_pb2.NavigationFeedbackResponse.STATUS_LOST:
-            return (
-                False,
-                "Robot got lost when navigating the route, the robot will now sit down.",
-            )
-        elif status.status == graph_nav_pb2.NavigationFeedbackResponse.STATUS_STUCK:
-            return (
-                False,
-                "Robot got stuck when navigating the route, the robot will now sit down.",
-            )
-        elif (
-            status.status
-            == graph_nav_pb2.NavigationFeedbackResponse.STATUS_ROBOT_IMPAIRED
-        ):
-            return False, "Robot is impaired."
-        else:
-            return False, "Navigation command is not complete yet."
-
-    def _navigate_route(self, *args):
-        """Navigate through a specific route of waypoints."""
-        if len(args) < 1:
-            # If no waypoint ids are given as input, then return without requesting navigation.
-            self._logger.error("No waypoints provided for navigate route.")
-            return
-        waypoint_ids = args[0]
-        for i in range(len(waypoint_ids)):
-            waypoint_ids[i] = graph_nav_util.find_unique_waypoint_id(
-                waypoint_ids[i],
-                self._current_graph,
-                self._current_annotation_name_to_wp_id,
-                self._logger,
-            )
-            if not waypoint_ids[i]:
-                # Failed to find the unique waypoint id.
-                return
-
-        edge_ids_list = []
-        all_edges_found = True
-        # Attempt to find edges in the current graph that match the ordered waypoint pairs.
-        # These are necessary to create a valid route.
-        for i in range(len(waypoint_ids) - 1):
-            start_wp = waypoint_ids[i]
-            end_wp = waypoint_ids[i + 1]
-            edge_id = self._match_edge(self._current_edges, start_wp, end_wp)
-            if edge_id is not None:
-                edge_ids_list.append(edge_id)
-            else:
-                all_edges_found = False
-                self._logger.error(
-                    "Failed to find an edge between waypoints: ",
-                    start_wp,
-                    " and ",
-                    end_wp,
-                )
-                self._logger.error(
-                    "List the graph's waypoints and edges to ensure pairs of waypoints has an edge."
-                )
-                break
-
-        self._lease = self._lease_wallet.get_lease()
-        if all_edges_found:
-            if not self.toggle_power(should_power_on=True):
-                self._logger.error(
-                    "Failed to power on the robot, and cannot complete navigate route request."
-                )
-                return
-
-            # Stop the lease keepalive and create a new sublease for graph nav.
-            self._lease = self._lease_wallet.advance()
-            sublease = self._lease.create_sublease()
-            self._lease_keepalive.shutdown()
-
-            # Navigate a specific route.
-            route = self._graph_nav_client.build_route(waypoint_ids, edge_ids_list)
-            is_finished = False
-            while not is_finished:
-                # Issue the route command about twice a second such that it is easy to terminate the
-                # navigation command (with estop or killing the program).
-                nav_route_command_id = self._graph_nav_client.navigate_route(
-                    route, cmd_duration=1.0, leases=[sublease.lease_proto]
-                )
-                time.sleep(
-                    0.5
-                )  # Sleep for half a second to allow for command execution.
-                # Poll the robot for feedback to determine if the route is complete. Then sit
-                # the robot down once it is finished.
-                is_finished = self._check_success(nav_route_command_id)
-
-            self._lease = self._lease_wallet.advance()
-            self._lease_keepalive = LeaseKeepAlive(self._lease_client)
-
-            # Update the lease and power off the robot if appropriate.
-            if self._powered_on and not self._started_powered_on:
-                # Sit the robot down + power off after the navigation command is complete.
-                self.toggle_power(should_power_on=False)
-
-    def _clear_graph(self, *args):
-        """Clear the state of the map on the robot, removing all waypoints and edges."""
-        return self._graph_nav_client.clear_graph(lease=self._lease.lease_proto)
-
-    def toggle_power(self, should_power_on):
-        """Power the robot on/off dependent on the current power state."""
-        is_powered_on = self.check_is_powered_on()
-        if not is_powered_on and should_power_on:
-            # Power on the robot up before navigating when it is in a powered-off state.
-            power_on(self._power_client)
-            motors_on = False
-            while not motors_on:
-                future = self._robot_state_client.get_robot_state_async()
-                state_response = future.result(
-                    timeout=10
-                )  # 10 second timeout for waiting for the state response.
-                if (
-                    state_response.power_state.motor_power_state
-                    == robot_state_proto.PowerState.STATE_ON
-                ):
-                    motors_on = True
-                else:
-                    # Motors are not yet fully powered on.
-                    time.sleep(0.25)
-        elif is_powered_on and not should_power_on:
-            # Safe power off (robot will sit then power down) when it is in a
-            # powered-on state.
-            safe_power_off(self._robot_command_client, self._robot_state_client)
-        else:
-            # Return the current power state without change.
-            return is_powered_on
-        # Update the locally stored power state.
-        self.check_is_powered_on()
-        return self._powered_on
-
-    def check_is_powered_on(self):
-        """Determine if the robot is powered on or off."""
-        power_state = self._robot_state_client.get_robot_state().power_state
-        self._powered_on = power_state.motor_power_state == power_state.STATE_ON
-        return self._powered_on
-
-    def _check_success(self, command_id=-1):
-        """Use a navigation command id to get feedback from the robot and sit when command succeeds."""
-        if command_id == -1:
-            # No command, so we have not status to check.
-            return False
-        status = self._graph_nav_client.navigation_feedback(command_id)
-        if (
-            status.status
-            == graph_nav_pb2.NavigationFeedbackResponse.STATUS_REACHED_GOAL
-        ):
-            # Successfully completed the navigation commands!
-            return True
-        elif status.status == graph_nav_pb2.NavigationFeedbackResponse.STATUS_LOST:
-            self._logger.error(
-                "Robot got lost when navigating the route, the robot will now sit down."
-            )
-            return True
-        elif status.status == graph_nav_pb2.NavigationFeedbackResponse.STATUS_STUCK:
-            self._logger.error(
-                "Robot got stuck when navigating the route, the robot will now sit down."
-            )
-            return True
-        elif (
-            status.status
-            == graph_nav_pb2.NavigationFeedbackResponse.STATUS_ROBOT_IMPAIRED
-        ):
-            self._logger.error("Robot is impaired.")
-            return True
-        else:
-            # Navigation command is not complete yet.
-            return False
-
-    def _match_edge(self, current_edges, waypoint1, waypoint2):
-        """Find an edge in the graph that is between two waypoint ids."""
-        # Return the correct edge id as soon as it's found.
-        for edge_to_id in current_edges:
-            for edge_from_id in current_edges[edge_to_id]:
-                if (waypoint1 == edge_to_id) and (waypoint2 == edge_from_id):
-                    # This edge matches the pair of waypoints! Add it the edge list and continue.
-                    return map_pb2.Edge.Id(
-                        from_waypoint=waypoint2, to_waypoint=waypoint1
-                    )
-                elif (waypoint2 == edge_to_id) and (waypoint1 == edge_from_id):
-                    # This edge matches the pair of waypoints! Add it the edge list and continue.
-                    return map_pb2.Edge.Id(
-                        from_waypoint=waypoint1, to_waypoint=waypoint2
-                    )
-        return None
-
-    def dock(self, dock_id):
-        """Dock the robot to the docking station with fiducial ID [dock_id]."""
-        try:
-            # Make sure we're powered on and standing
-            self._robot.power_on()
-            self.stand()
-            # Dock the robot
-            self.last_docking_command = dock_id
-            blocking_dock_robot(self._robot, dock_id)
-            self.last_docking_command = None
-            return True, "Success"
-        except Exception as e:
-            return False, str(e)
-
-    def undock(self, timeout=20):
-        """Power motors on and undock the robot from the station."""
-        try:
-            # Maker sure we're powered on
-            self._robot.power_on()
-            # Undock the robot
-            blocking_undock(self._robot, timeout)
-            return True, "Success"
-        except Exception as e:
-            return False, str(e)
-
-    def get_docking_state(self, **kwargs):
-        """Get docking state of robot."""
-        state = self._docking_client.get_docking_state(**kwargs)
-        return state
-
->>>>>>> 0d0deccb
     def update_image_tasks(self, image_name):
         """Adds an async tasks to retrieve images from the specified image source"""
 
