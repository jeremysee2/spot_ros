--- conflicted
+++ resolved
@@ -335,9 +335,6 @@
             self.populate_camera_static_transforms(data[2])
             self.populate_camera_static_transforms(data[3])
 
-<<<<<<< HEAD
-    def handle_claim(self, req) -> TriggerResponse:
-=======
     def PointCloudCB(self, results):
         """Callback for when the Spot Wrapper gets new point cloud data.
 
@@ -352,7 +349,6 @@
             self.populate_lidar_static_transforms(data[0])
 
     def handle_claim(self, req):
->>>>>>> 3fbb763a
         """ROS service handler for the claim service"""
         resp = self.spot_wrapper.spot_estop_lease.claim()
         return TriggerResponse(resp[0], resp[1])
