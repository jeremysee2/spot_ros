import math
import time
import functools
import logging
import threading
import typing

import actionlib
import rospy

from std_srvs.srv import Trigger, TriggerResponse, SetBool, SetBoolResponse
from std_msgs.msg import Bool
from sensor_msgs.msg import Image, CameraInfo
from sensor_msgs.msg import PointCloud2
from sensor_msgs.msg import JointState
from geometry_msgs.msg import TwistWithCovarianceStamped, Twist, Pose, PoseStamped
from nav_msgs.msg import Odometry
from tf2_msgs.msg import TFMessage

from bosdyn.client import math_helpers
from bosdyn.api.spot import robot_command_pb2 as spot_command_pb2
from bosdyn.api import geometry_pb2, trajectory_pb2
from bosdyn.api import robot_id_pb2, point_cloud_pb2
from bosdyn.api.geometry_pb2 import Quaternion, SE2VelocityLimit
from google.protobuf.wrappers_pb2 import DoubleValue

import tf2_ros
import tf2_geometry_msgs

from spot_msgs.msg import Metrics
from spot_msgs.msg import LeaseArray, LeaseResource
from spot_msgs.msg import FootStateArray
from spot_msgs.msg import EStopStateArray
from spot_msgs.msg import WiFiState
from spot_msgs.msg import PowerState
from spot_msgs.msg import BehaviorFaultState
from spot_msgs.msg import SystemFaultState
from spot_msgs.msg import BatteryState, BatteryStateArray
from spot_msgs.msg import PoseBodyAction, PoseBodyGoal, PoseBodyResult
from spot_msgs.msg import Feedback
from spot_msgs.msg import MobilityParams
from spot_msgs.msg import (
    NavigateToAction,
    NavigateToResult,
    NavigateToFeedback,
    NavigateToGoal,
)
from spot_msgs.msg import (
    TrajectoryAction,
    TrajectoryResult,
    TrajectoryFeedback,
    TrajectoryGoal,
)
from spot_msgs.srv import ListGraph, ListGraphResponse
from spot_msgs.srv import SetLocomotion, SetLocomotionResponse
from spot_msgs.srv import SetTerrainParams
from spot_msgs.srv import SetObstacleParams
from spot_msgs.srv import ClearBehaviorFault, ClearBehaviorFaultResponse
from spot_msgs.srv import SetVelocity, SetVelocityResponse
from spot_msgs.srv import Dock, DockResponse, GetDockState, GetDockStateResponse
from spot_msgs.srv import PosedStand, PosedStandResponse, PosedStandRequest
from spot_msgs.srv import SetSwingHeight, SetSwingHeightResponse
from spot_msgs.srv import (
    ArmJointMovement,
    ArmJointMovementResponse,
    ArmJointMovementRequest,
)
from spot_msgs.srv import (
    GripperAngleMove,
    GripperAngleMoveResponse,
    GripperAngleMoveRequest,
)
from spot_msgs.srv import ArmForceTrajectory, ArmForceTrajectoryResponse
from spot_msgs.srv import HandPose, HandPoseResponse, HandPoseRequest
<<<<<<< HEAD
from spot_msgs.srv import SpotCheckRequest, SpotCheckResponse, SpotCheck
=======
from spot_msgs.srv import Grasp3d, Grasp3dRequest, Grasp3dResponse
>>>>>>> 0d0deccb

from spot_driver.ros_helpers import *
from spot_driver.spot_wrapper import SpotWrapper


class RateLimitedCall:
    """
    Wrap a function with this class to limit how frequently it can be called within a loop
    """

    def __init__(self, fn: typing.Callable, rate_limit: float):
        """

        Args:
            fn: Function to call
            rate_limit: The function will not be called faster than this rate
        """
        self.fn = fn
        self.min_time_between_calls = 1.0 / rate_limit
        self.last_call = 0

    def __call__(self):
        now_sec = time.time()
        if (now_sec - self.last_call) > self.min_time_between_calls:
            self.fn()
            self.last_call = now_sec


class SpotROS:
    """Parent class for using the wrapper.  Defines all callbacks and keeps the wrapper alive"""

    def __init__(self):
        self.callbacks = {}
        self.spot_wrapper = None
        """Dictionary listing what callback to use for what data task"""
        self.callbacks["robot_state"] = self.RobotStateCB
        self.callbacks["metrics"] = self.MetricsCB
        self.callbacks["lease"] = self.LeaseCB
        self.callbacks["front_image"] = self.FrontImageCB
        self.callbacks["side_image"] = self.SideImageCB
        self.callbacks["rear_image"] = self.RearImageCB
        self.callbacks["hand_image"] = self.HandImageCB
        self.callbacks["lidar_points"] = self.PointCloudCB
        self.active_camera_tasks = []
        self.camera_pub_to_async_task_mapping = {}
        self.node_name = "spot_ros"

    def RobotStateCB(self, results):
        """Callback for when the Spot Wrapper gets new robot state data.

        Args:
            results: FutureWrapper object of AsyncPeriodicQuery callback
        """
        state = self.spot_wrapper.robot_state
        if state:
            ## joint states ##
            joint_state = GetJointStatesFromState(state, self.spot_wrapper)
            self.joint_state_pub.publish(joint_state)

            ## TF ##
            tf_msg = GetTFFromState(state, self.spot_wrapper, self.mode_parent_odom_tf)
            if len(tf_msg.transforms) > 0:
                self.tf_pub.publish(tf_msg)

            # Odom Twist #
            twist_odom_msg = GetOdomTwistFromState(state, self.spot_wrapper)
            self.odom_twist_pub.publish(twist_odom_msg)

            # Odom #
            if self.mode_parent_odom_tf == "vision":
                odom_msg = GetOdomFromState(state, self.spot_wrapper, use_vision=True)
            else:
                odom_msg = GetOdomFromState(state, self.spot_wrapper, use_vision=False)
            self.odom_pub.publish(odom_msg)

            # Feet #
            foot_array_msg = GetFeetFromState(state, self.spot_wrapper)
            self.tf_pub.publish(GenerateFeetTF(foot_array_msg))
            self.feet_pub.publish(foot_array_msg)

            # EStop #
            estop_array_msg = GetEStopStateFromState(state, self.spot_wrapper)
            self.estop_pub.publish(estop_array_msg)

            # WIFI #
            wifi_msg = GetWifiFromState(state, self.spot_wrapper)
            self.wifi_pub.publish(wifi_msg)

            # Battery States #
            battery_states_array_msg = GetBatteryStatesFromState(
                state, self.spot_wrapper
            )
            self.is_charging = (
                battery_states_array_msg.battery_states[0].status
                == BatteryState.STATUS_CHARGING
            )
            self.battery_pub.publish(battery_states_array_msg)

            # Power State #
            power_state_msg = GetPowerStatesFromState(state, self.spot_wrapper)
            self.power_pub.publish(power_state_msg)

            # System Faults #
            system_fault_state_msg = GetSystemFaultsFromState(state, self.spot_wrapper)
            self.system_faults_pub.publish(system_fault_state_msg)

            # Behavior Faults #
            behavior_fault_state_msg = GetBehaviorFaultsFromState(
                state, self.spot_wrapper
            )
            self.behavior_faults_pub.publish(behavior_fault_state_msg)

    def MetricsCB(self, results):
        """Callback for when the Spot Wrapper gets new metrics data.

        Args:
            results: FutureWrapper object of AsyncPeriodicQuery callback
        """
        metrics = self.spot_wrapper.metrics

        if metrics:
            metrics_msg = Metrics()
            local_time = self.spot_wrapper.robotToLocalTime(metrics.timestamp)
            metrics_msg.header.stamp = rospy.Time(local_time.seconds, local_time.nanos)

            for metric in metrics.metrics:
                if metric.label == "distance":
                    metrics_msg.distance = metric.float_value
                if metric.label == "gait cycles":
                    metrics_msg.gait_cycles = metric.int_value
                if metric.label == "time moving":
                    metrics_msg.time_moving = rospy.Time(
                        metric.duration.seconds, metric.duration.nanos
                    )
                if metric.label == "electric power":
                    metrics_msg.electric_power = rospy.Time(
                        metric.duration.seconds, metric.duration.nanos
                    )

            self.metrics_pub.publish(metrics_msg)

    def LeaseCB(self, results):
        """Callback for when the Spot Wrapper gets new lease data.

        Args:
            results: FutureWrapper object of AsyncPeriodicQuery callback
        """
        lease_array_msg = LeaseArray()
        lease_list = self.spot_wrapper.lease
        if lease_list:
            for resource in lease_list:
                new_resource = LeaseResource()
                new_resource.resource = resource.resource
                new_resource.lease.resource = resource.lease.resource
                new_resource.lease.epoch = resource.lease.epoch

                for seq in resource.lease.sequence:
                    new_resource.lease.sequence.append(seq)

                new_resource.lease_owner.client_name = resource.lease_owner.client_name
                new_resource.lease_owner.user_name = resource.lease_owner.user_name

                lease_array_msg.resources.append(new_resource)

            self.lease_pub.publish(lease_array_msg)

    def FrontImageCB(self, results):
        """Callback for when the Spot Wrapper gets new front image data.

        Args:
            results: FutureWrapper object of AsyncPeriodicQuery callback
        """
        data = self.spot_wrapper.front_images
        if data:
            image_msg0, camera_info_msg0 = getImageMsg(data[0], self.spot_wrapper)
            self.frontleft_image_pub.publish(image_msg0)
            self.frontleft_image_info_pub.publish(camera_info_msg0)
            image_msg1, camera_info_msg1 = getImageMsg(data[1], self.spot_wrapper)
            self.frontright_image_pub.publish(image_msg1)
            self.frontright_image_info_pub.publish(camera_info_msg1)
            image_msg2, camera_info_msg2 = getImageMsg(data[2], self.spot_wrapper)
            self.frontleft_depth_pub.publish(image_msg2)
            self.frontleft_depth_info_pub.publish(camera_info_msg2)
            image_msg3, camera_info_msg3 = getImageMsg(data[3], self.spot_wrapper)
            self.frontright_depth_pub.publish(image_msg3)
            self.frontright_depth_info_pub.publish(camera_info_msg3)

            self.populate_camera_static_transforms(data[0])
            self.populate_camera_static_transforms(data[1])
            self.populate_camera_static_transforms(data[2])
            self.populate_camera_static_transforms(data[3])

    def SideImageCB(self, results):
        """Callback for when the Spot Wrapper gets new side image data.

        Args:
            results: FutureWrapper object of AsyncPeriodicQuery callback
        """
        data = self.spot_wrapper.side_images
        if data:
            image_msg0, camera_info_msg0 = getImageMsg(data[0], self.spot_wrapper)
            self.left_image_pub.publish(image_msg0)
            self.left_image_info_pub.publish(camera_info_msg0)
            image_msg1, camera_info_msg1 = getImageMsg(data[1], self.spot_wrapper)
            self.right_image_pub.publish(image_msg1)
            self.right_image_info_pub.publish(camera_info_msg1)
            image_msg2, camera_info_msg2 = getImageMsg(data[2], self.spot_wrapper)
            self.left_depth_pub.publish(image_msg2)
            self.left_depth_info_pub.publish(camera_info_msg2)
            image_msg3, camera_info_msg3 = getImageMsg(data[3], self.spot_wrapper)
            self.right_depth_pub.publish(image_msg3)
            self.right_depth_info_pub.publish(camera_info_msg3)

            self.populate_camera_static_transforms(data[0])
            self.populate_camera_static_transforms(data[1])
            self.populate_camera_static_transforms(data[2])
            self.populate_camera_static_transforms(data[3])

    def RearImageCB(self, results):
        """Callback for when the Spot Wrapper gets new rear image data.

        Args:
            results: FutureWrapper object of AsyncPeriodicQuery callback
        """
        data = self.spot_wrapper.rear_images
        if data:
            mage_msg0, camera_info_msg0 = getImageMsg(data[0], self.spot_wrapper)
            self.back_image_pub.publish(mage_msg0)
            self.back_image_info_pub.publish(camera_info_msg0)
            mage_msg1, camera_info_msg1 = getImageMsg(data[1], self.spot_wrapper)
            self.back_depth_pub.publish(mage_msg1)
            self.back_depth_info_pub.publish(camera_info_msg1)

            self.populate_camera_static_transforms(data[0])
            self.populate_camera_static_transforms(data[1])

    def HandImageCB(self, results):
        """Callback for when the Spot Wrapper gets new hand image data.

        Args:
            results: FutureWrapper object of AsyncPeriodicQuery callback
        """
        data = self.spot_wrapper.hand_images
        if data:
            image_msg0, camera_info_msg0 = getImageMsg(data[0], self.spot_wrapper)
            self.hand_image_mono_pub.publish(image_msg0)
            self.hand_image_mono_info_pub.publish(camera_info_msg0)
            mage_msg1, camera_info_msg1 = getImageMsg(data[1], self.spot_wrapper)
            self.hand_depth_pub.publish(mage_msg1)
            self.hand_depth_info_pub.publish(camera_info_msg1)
            image_msg2, camera_info_msg2 = getImageMsg(data[2], self.spot_wrapper)
            self.hand_image_color_pub.publish(image_msg2)
            self.hand_image_color_info_pub.publish(camera_info_msg2)
            image_msg3, camera_info_msg3 = getImageMsg(data[3], self.spot_wrapper)
            self.hand_depth_in_hand_color_pub.publish(image_msg3)
            self.hand_depth_in_color_info_pub.publish(camera_info_msg3)

            self.populate_camera_static_transforms(data[0])
            self.populate_camera_static_transforms(data[1])
            self.populate_camera_static_transforms(data[2])
            self.populate_camera_static_transforms(data[3])

    def PointCloudCB(self, results):
        """Callback for when the Spot Wrapper gets new point cloud data.

        Args:
            results: FutureWrapper object of AsyncPeriodicQuery callback
        """
        data = self.spot_wrapper.point_clouds
        if data:
            point_cloud_msg = GetPointCloudMsg(data[0], self.spot_wrapper)
            self.point_cloud_pub.publish(point_cloud_msg)

            self.populate_lidar_static_transforms(data[0])

    def handle_claim(self, req):
        """ROS service handler for the claim service"""
        resp = self.spot_wrapper.spot_estop_lease.claim()
        return TriggerResponse(resp[0], resp[1])

    def handle_release(self, req) -> TriggerResponse:
        """ROS service handler for the release service"""
        resp = self.spot_wrapper.spot_estop_lease.release()
        return TriggerResponse(resp[0], resp[1])

    def handle_locked_stop(self, req) -> TriggerResponse:
        """Stop the current motion of the robot and disallow any further motion until the allow motion service is
        called"""
        self.allow_motion = False
        return self.handle_stop(req)

    def handle_stop(self, req) -> TriggerResponse:
        """ROS service handler for the stop service. Interrupts the currently active motion"""
        resp = self.spot_wrapper.stop()
        message = "Spot stop service was called"
        if self.navigate_as.is_active():
            self.navigate_as.set_preempted(
                NavigateToResult(success=False, message=message)
            )
        if self.trajectory_server.is_active():
            self.trajectory_server.set_preempted(
                TrajectoryResult(success=False, message=message)
            )
        if self.body_pose_as.is_active():
            self.body_pose_as.set_preempted(
                PoseBodyResult(success=False, message=message)
            )
        return TriggerResponse(resp[0], resp[1])

    def handle_self_right(self, req) -> TriggerResponse:
        """ROS service handler for the self-right service"""
        if not self.robot_allowed_to_move(autonomous_command=False):
            return TriggerResponse(False, "Robot motion is not allowed")

        resp = self.spot_wrapper.self_right()
        return TriggerResponse(resp[0], resp[1])

    def handle_sit(self, req) -> TriggerResponse:
        """ROS service handler for the sit service"""
        if not self.robot_allowed_to_move(autonomous_command=False):
            return TriggerResponse(False, "Robot motion is not allowed")

        resp = self.spot_wrapper.sit()
        return TriggerResponse(resp[0], resp[1])

    def handle_stand(self, req) -> TriggerResponse:
        """ROS service handler for the stand service"""
        if not self.robot_allowed_to_move(autonomous_command=False):
            return TriggerResponse(False, "Robot motion is not allowed")
        resp = self.spot_wrapper.stand()
        return TriggerResponse(resp[0], resp[1])

    def handle_posed_stand(self, req: PosedStandRequest) -> PosedStandResponse:
        """
        Handle a service call for the posed stand

        Args:
            req: PosedStandRequest

        Returns: PosedStandResponse
        """
        success, message = self._posed_stand(
            req.body_height, req.body_yaw, req.body_pitch, req.body_roll
        )
        return PosedStandResponse(success, message)

    def handle_posed_stand_action(self, action: PoseBodyGoal):
        """
        Handle a call to the posed stand actionserver

        If no value is provided, this is equivalent to the basic stand commmand

        Args:
            action: PoseBodyGoal

        """
        success, message = self._posed_stand(
            action.body_height, action.yaw, action.pitch, action.roll
        )
        result = PoseBodyResult(success, message)
        rospy.sleep(2)  # Only return after the body has had a chance to move
        if success:
            self.body_pose_as.set_succeeded(result)
        else:
            self.body_pose_as.set_aborted(result)

    def _posed_stand(
        self, body_height: float, yaw: float, pitch: float, roll: float
    ) -> typing.Tuple[bool, str]:
        """
        Make the robot do a posed stand with specified body height and orientation

        By empirical observation, the limit on body height is [-0.16, 0.11], and RPY are probably limited to 30
        degrees. Roll values are likely affected by the payload configuration as well. If the payload is
        misconfigured a high roll value could cause it to hit the legs

        Args:
            body_height: Height of the body relative to the default height
            yaw: Yaw to apply (in degrees)
            pitch: Pitch to apply (in degrees)
            roll: Roll to apply (in degrees)

        Returns:

        """
        if not self.robot_allowed_to_move(autonomous_command=False):
            return False, "Robot motion is not allowed"

        resp = self.spot_wrapper.stand(
            body_height=body_height,
            body_yaw=math.radians(yaw),
            body_pitch=math.radians(pitch),
            body_roll=math.radians(roll),
        )

        return resp[0], resp[1]

    def handle_power_on(self, req) -> TriggerResponse:
        """ROS service handler for the power-on service"""
        resp = self.spot_wrapper.power_on()
        return TriggerResponse(resp[0], resp[1])

    def handle_safe_power_off(self, req) -> TriggerResponse:
        """ROS service handler for the safe-power-off service"""
        resp = self.spot_wrapper.safe_power_off()
        return TriggerResponse(resp[0], resp[1])

    def handle_estop_hard(self, req) -> TriggerResponse:
        """ROS service handler to hard-eStop the robot.  The robot will immediately cut power to the motors"""
        resp = self.spot_wrapper.spot_estop_lease.assertEStop(True)
        return TriggerResponse(resp[0], resp[1])

    def handle_estop_gentle(self, req) -> TriggerResponse:
        """ROS service handler to soft-eStop the robot.  The robot will try to settle on the ground before cutting
        power to the motors"""
        resp = self.spot_wrapper.spot_estop_lease.assertEStop(False)
        return TriggerResponse(resp[0], resp[1])

    def handle_estop_release(self, req) -> TriggerResponse:
        """ROS service handler to disengage the eStop on the robot."""
        resp = self.spot_wrapper.spot_estop_lease.disengageEStop()
        return TriggerResponse(resp[0], resp[1])

    def handle_clear_behavior_fault(self, req) -> ClearBehaviorFaultResponse:
        """ROS service handler for clearing behavior faults"""
        resp = self.spot_wrapper.clear_behavior_fault(req.id)
        return ClearBehaviorFaultResponse(resp[0], resp[1])

    def handle_stair_mode(self, req) -> SetBoolResponse:
        """ROS service handler to set a stair mode to the robot."""
        try:
            mobility_params = self.spot_wrapper.get_mobility_params()
            mobility_params.stair_hint = req.data
            self.spot_wrapper.set_mobility_params(mobility_params)
            return SetBoolResponse(
                True, "Success, stair mode set to {}".format(req.data)
            )
        except Exception as e:
            return SetBoolResponse(False, "Error:{}".format(e))

    def handle_locomotion_mode(self, req) -> SetLocomotionResponse:
        """ROS service handler to set locomotion mode"""
        if req.locomotion_mode in [0, 9] or req.locomotion_mode > 10:
            msg = "Attempted to set locomotion mode to {}, which is an invalid value.".format(
                req.locomotion_mode
            )
            rospy.logerr(msg)
            return SetLocomotionResponse(False, msg)
        try:
            mobility_params = self.spot_wrapper.get_mobility_params()
            mobility_params.locomotion_hint = req.locomotion_mode
            self.spot_wrapper.set_mobility_params(mobility_params)
            return SetLocomotionResponse(
                True, "Success, locomotion mode set to {}".format(req.locomotion_mode)
            )
        except Exception as e:
            return SetLocomotionResponse(False, "Error:{}".format(e))

    def handle_swing_height(self, req) -> SetSwingHeightResponse:
        """ROS service handler to set the step swing height"""
        if req.swing_height == 0 or req.swing_height > 3:
            msg = "Attempted to set step swing height to {}, which is an invalid value.".format(
                req.swing_height
            )
            rospy.logerr(msg)
            return SetSwingHeightResponse(False, msg)
        try:
            mobility_params = self.spot_wrapper.get_mobility_params()
            mobility_params.swing_height = req.swing_height
            self.spot_wrapper.set_mobility_params(mobility_params)
            return SetSwingHeightResponse(
                True, "Success, step swing height set to {}".format(req.swing_height)
            )
        except Exception as e:
            return SetSwingHeightResponse(False, "Error:{}".format(e))

    def handle_velocity_limit(self, req) -> SetVelocityResponse:
        """
        Handle a velocity_limit service call.

        Args:
            req: SetVelocityRequest containing requested velocity limit

        Returns: SetVelocityResponse
        """
        success, message = self.set_velocity_limits(
            req.velocity_limit.linear.x,
            req.velocity_limit.linear.y,
            req.velocity_limit.angular.z,
        )
        return SetVelocityResponse(success, message)

    def set_velocity_limits(
        self, max_linear_x: float, max_linear_y: float, max_angular_z: float
    ) -> typing.Tuple[bool, str]:
        """
        Modify the mobility params to have a limit on the robot's velocity during trajectory commands.
        Velocities sent to cmd_vel ignore these values

        Passing 0 to any of the values will use spot's internal limits

        Args:
            max_linear_x: Maximum forwards/backwards velocity
            max_linear_y: Maximum lateral velocity
            max_angular_z: Maximum rotation velocity

        Returns: (bool, str) boolean indicating whether the call was successful, along with a message

        """
        if any(
            map(lambda x: 0 < x < 0.15, [max_linear_x, max_linear_y, max_angular_z])
        ):
            return (
                False,
                "Error: One of the values provided to velocity limits was below 0.15. Values in the range ("
                "0,0.15) can cause unexpected behaviour of the trajectory command.",
            )
        try:
            mobility_params = self.spot_wrapper.get_mobility_params()
            mobility_params.vel_limit.CopyFrom(
                SE2VelocityLimit(
                    max_vel=math_helpers.SE2Velocity(
                        max_linear_x, max_linear_y, max_angular_z
                    ).to_proto(),
                    min_vel=math_helpers.SE2Velocity(
                        -max_linear_x, -max_linear_y, -max_angular_z
                    ).to_proto(),
                )
            )
            self.spot_wrapper.set_mobility_params(mobility_params)
            return True, "Succes, velocity limits set to ({},{},{})".format(
                max_linear_x, max_linear_y, max_angular_z
            )
        except Exception as e:
            return False, "Error:{}".format(e)

    def _transform_pose_to_body_frame(self, pose: PoseStamped) -> PoseStamped:
        """
        Transform a pose to the body frame

        Args:
            pose: PoseStamped to transform

        Raises: tf2_ros.LookupException if the transform lookup fails

        Returns: Transformed pose in body frame if given pose is not in the body frame, or the original pose if it is
        in the body frame
        """
        if pose.header.frame_id == "body":
            return pose

        body_to_fixed = self.tf_buffer.lookup_transform(
            "body", pose.header.frame_id, rospy.Time()
        )

        pose_in_body = tf2_geometry_msgs.do_transform_pose(pose, body_to_fixed)
        pose_in_body.header.frame_id = "body"

        return pose_in_body

    def robot_allowed_to_move(self, autonomous_command: bool = True) -> bool:
        """
        Check if the robot is allowed to move. This means checking both that autonomy is enabled, which can only be
        set when the driver is started, and also that motion is allowed, the state of which can change while the
        driver is running

        Args:
            autonomous_command: If true, indicates that this function should also check if autonomy is enabled

        Returns: True if the robot is allowed to move, false otherwise

        """
        if not self.allow_motion:
            rospy.logwarn(
                "Spot is not currently allowed to move. Use the allow_motion service to allow the robot to "
                "move."
            )
        autonomy_ok = True
        if autonomous_command:
            if not self.autonomy_enabled:
                rospy.logwarn(
                    "Spot is not allowed to be autonomous because this instance of the driver was started "
                    "with it disabled. Set autonomy_enabled to true in the launch file to enable it."
                )
                autonomy_ok = False

            if self.is_charging:
                rospy.logwarn(
                    "Spot cannot be autonomous because it is connected to shore power."
                )
                autonomy_ok = False

        return self.allow_motion and autonomy_ok

    def handle_allow_motion(self, req: SetBool) -> typing.Tuple[bool, str]:
        """
        Handle a call to set whether motion is allowed or not

        When motion is not allowed, any service call or topic which can move the robot will return without doing
        anything

        Returns: (bool, str) True if successful, along with a message

        """
        self.allow_motion: bool = req.data
        rospy.loginfo(
            "Robot motion is now {}".format(
                "allowed" if self.allow_motion else "disallowed"
            )
        )
        if not self.allow_motion:
            # Always send a stop command if disallowing motion, in case the robot is moving when it is sent
            self.spot_wrapper.stop()

        return True, "Spot motion was {}".format("enabled" if req.data else "disabled")

    def handle_obstacle_params(self, req: MobilityParams) -> typing.Tuple[bool, str]:
        """
        Handle a call to set the obstacle params part of mobility params. The previous values are always overwritten.

        Args:
            req:

        Returns: (bool, str) True if successful, along with a message

        """
        mobility_params = self.spot_wrapper.get_mobility_params()
        obstacle_params = spot_command_pb2.ObstacleParams()
        # Currently only the obstacle setting that we allow is the padding. The previous value is always overwritten
        # Clamp to the range [0, 0.5] as on the controller
        if req.obstacle_params.obstacle_avoidance_padding < 0:
            rospy.logwarn(
                "Received padding value of {}, clamping to 0".format(
                    req.obstacle_params.obstacle_avoidance_padding
                )
            )
            req.obstacle_params.obstacle_avoidance_padding = 0
        if req.obstacle_params.obstacle_avoidance_padding > 0.5:
            rospy.logwarn(
                "Received padding value of {}, clamping to 0.5".format(
                    req.obstacle_params.obstacle_avoidance_padding
                )
            )
            req.obstacle_params.obstacle_avoidance_padding = 0.5

        disable_notallowed = ""
        if any(
            [
                req.obstacle_params.disable_vision_foot_obstacle_avoidance,
                req.obstacle_params.disable_vision_foot_constraint_avoidance,
                req.obstacle_params.disable_vision_body_obstacle_avoidance,
                req.obstacle_params.disable_vision_foot_obstacle_body_assist,
                req.obstacle_params.disable_vision_negative_obstacles,
            ]
        ):
            disable_notallowed = " Disabling any of the obstacle avoidance components is not currently allowed."
            rospy.logerr(
                "At least one of the disable settings on obstacle params was true."
                + disable_notallowed
            )

        obstacle_params.obstacle_avoidance_padding = (
            req.obstacle_params.obstacle_avoidance_padding
        )

        mobility_params.obstacle_params.CopyFrom(obstacle_params)
        self.spot_wrapper.set_mobility_params(mobility_params)
        return True, "Successfully set obstacle params" + disable_notallowed

    def handle_terrain_params(self, req: MobilityParams) -> typing.Tuple[bool, str]:
        """
        Handle a call to set the terrain params part of mobility params. The previous values are always overwritten

        Args:
            req:

        Returns: (bool, str) True if successful, along with a message

        """
        mobility_params = self.spot_wrapper.get_mobility_params()

        # We always overwrite the previous settings of these values. Reject if not within recommended limits (as on
        # the controller)
        if 0.2 <= req.terrain_params.ground_mu_hint <= 0.8:
            # For some reason assignment to ground_mu_hint is not allowed once the terrain params are initialised
            # Must initialise with the protobuf type DoubleValue for initialisation to work
            terrain_params = spot_command_pb2.TerrainParams(
                ground_mu_hint=DoubleValue(value=req.terrain_params.ground_mu_hint)
            )
        else:
            return (
                False,
                "Failed to set terrain params, ground_mu_hint of {} is not in the range [0.4, 0.8]".format(
                    req.terrain_params.ground_mu_hint
                ),
            )

        if req.terrain_params.grated_surfaces_mode in [1, 2, 3]:
            terrain_params.grated_surfaces_mode = (
                req.terrain_params.grated_surfaces_mode
            )
        else:
            return (
                False,
                "Failed to set terrain params, grated_surfaces_mode {} was not one of [1, 2, 3]".format(
                    req.terrain_params.grated_surfaces_mode
                ),
            )

        mobility_params.terrain_params.CopyFrom(terrain_params)
        self.spot_wrapper.set_mobility_params(mobility_params)
        return True, "Successfully set terrain params"

    def trajectory_callback(self, msg: PoseStamped):
        """
        Handle a callback from the trajectory topic requesting to go to a location

        The trajectory will time out after 5 seconds

        Args:
            msg: PoseStamped containing desired pose

        Returns:
        """
        if not self.robot_allowed_to_move():
            rospy.logerr(
                "Trajectory topic received a message but the robot is not allowed to move."
            )
            return

        try:
            self._send_trajectory_command(
                self._transform_pose_to_body_frame(msg), rospy.Duration(5)
            )
        except tf2_ros.LookupException as e:
            rospy.logerr(str(e))

    def handle_trajectory(self, req: TrajectoryGoal):
        """ROS actionserver execution handler to handle receiving a request to move to a location"""
        if not self.robot_allowed_to_move():
            rospy.logerr(
                "Trajectory service was called but robot is not allowed to move"
            )
            self.trajectory_server.set_aborted(
                TrajectoryResult(False, "Robot is not allowed to move.")
            )
            return

        target_pose = req.target_pose
        if req.target_pose.header.frame_id != "body":
            rospy.logwarn("Pose given was not in the body frame, will transform")
            try:
                target_pose = self._transform_pose_to_body_frame(target_pose)
            except tf2_ros.LookupException as e:
                self.trajectory_server.set_aborted(
                    TrajectoryResult(False, "Could not transform pose into body frame")
                )
                return
        if req.duration.data.to_sec() <= 0:
            self.trajectory_server.set_aborted(
                TrajectoryResult(False, "duration must be larger than 0")
            )
            return

        cmd_duration = rospy.Duration(req.duration.data.secs, req.duration.data.nsecs)
        resp = self._send_trajectory_command(
            target_pose, cmd_duration, req.precise_positioning
        )

        def timeout_cb(trajectory_server, _):
            trajectory_server.publish_feedback(
                TrajectoryFeedback("Failed to reach goal, timed out")
            )
            trajectory_server.set_aborted(
                TrajectoryResult(False, "Failed to reach goal, timed out")
            )

        # Abort the actionserver if cmd_duration is exceeded - the driver stops but does not provide feedback to
        # indicate this so we monitor it ourselves
        cmd_timeout = rospy.Timer(
            cmd_duration,
            functools.partial(timeout_cb, self.trajectory_server),
            oneshot=True,
        )

        # Sleep to allow some feedback to come through from the trajectory command
        rospy.sleep(0.25)
        if self.spot_wrapper._trajectory_status_unknown:
            rospy.logerr(
                "Sent trajectory request to spot but received unknown feedback. Resending command. This will "
                "only be attempted once"
            )
            # If we receive an unknown result from the trajectory, something went wrong internally (not
            # catastrophically). We need to resend the command, because getting status unknown happens right when
            # the command is sent. It's unclear right now why this happens
            resp = self._send_trajectory_command(
                target_pose, cmd_duration, req.precise_positioning
            )
            cmd_timeout.shutdown()
            cmd_timeout = rospy.Timer(
                cmd_duration,
                functools.partial(timeout_cb, self.trajectory_server),
                oneshot=True,
            )

        # The trajectory command is non-blocking but we need to keep this function up in order to interrupt if a
        # preempt is requested and to return success if/when the robot reaches the goal. Also check the is_active to
        # monitor whether the timeout_cb has already aborted the command
        rate = rospy.Rate(10)
        while (
            not rospy.is_shutdown()
            and not self.trajectory_server.is_preempt_requested()
            and not self.spot_wrapper.at_goal
            and self.trajectory_server.is_active()
            and not self.spot_wrapper._trajectory_status_unknown
        ):
            if self.spot_wrapper.near_goal:
                if self.spot_wrapper._last_trajectory_command_precise:
                    self.trajectory_server.publish_feedback(
                        TrajectoryFeedback("Near goal, performing final adjustments")
                    )
                else:
                    self.trajectory_server.publish_feedback(
                        TrajectoryFeedback("Near goal")
                    )
            else:
                self.trajectory_server.publish_feedback(
                    TrajectoryFeedback("Moving to goal")
                )
            rate.sleep()

        # If still active after exiting the loop, the command did not time out
        if self.trajectory_server.is_active():
            cmd_timeout.shutdown()
            if self.trajectory_server.is_preempt_requested():
                self.trajectory_server.publish_feedback(TrajectoryFeedback("Preempted"))
                self.trajectory_server.set_preempted()
                self.spot_wrapper.stop()

            if self.spot_wrapper.at_goal:
                self.trajectory_server.publish_feedback(
                    TrajectoryFeedback("Reached goal")
                )
                self.trajectory_server.set_succeeded(TrajectoryResult(resp[0], resp[1]))
            else:
                self.trajectory_server.publish_feedback(
                    TrajectoryFeedback("Failed to reach goal")
                )
                self.trajectory_server.set_aborted(
                    TrajectoryResult(False, "Failed to reach goal")
                )

    def handle_roll_over_right(self, req) -> TriggerResponse:
        """Robot sit down and roll on to it its side for easier battery access"""
        del req
        resp = self.spot_wrapper.battery_change_pose(1)
        return TriggerResponse(resp[0], resp[1])

    def handle_roll_over_left(self, req) -> TriggerResponse:
        """Robot sit down and roll on to it its side for easier battery access"""
        del req
        resp = self.spot_wrapper.battery_change_pose(2)
        return TriggerResponse(resp[0], resp[1])

    def handle_dock(self, req) -> DockResponse:
        """Dock the robot"""
        resp = self.spot_wrapper.spot_docking.dock(req.dock_id)
        return DockResponse(resp[0], resp[1])

    def handle_undock(self, req) -> TriggerResponse:
        """Undock the robot"""
        resp = self.spot_wrapper.spot_docking.undock()
        return TriggerResponse(resp[0], resp[1])

    def handle_get_docking_state(self, req) -> GetDockStateResponse:
        """Get docking state of robot"""
        resp = self.spot_wrapper.spot_docking.get_docking_state()
        return GetDockStateResponse(GetDockStatesFromState(resp))

    def _send_trajectory_command(self, pose, duration, precise=True):
        """
        Send a trajectory command to the robot

        Args:
            pose: Pose the robot should go to. Must be in the body frame
            duration: After this duration, the command will time out and the robot will stop
            precise: If true, the robot will position itself precisely at the target pose, otherwise it will end up
                     near (within ~0.5m, rotation optional) the requested location

        Returns: (bool, str) tuple indicating whether the command was successfully sent, and a message

        """
        if not self.robot_allowed_to_move():
            rospy.logerr("send trajectory was called but motion is not allowed.")
            return

        if pose.header.frame_id != "body":
            rospy.logerr("Trajectory command poses must be in the body frame")
            return

        return self.spot_wrapper.trajectory_cmd(
            goal_x=pose.pose.position.x,
            goal_y=pose.pose.position.y,
            goal_heading=math_helpers.Quat(
                w=pose.pose.orientation.w,
                x=pose.pose.orientation.x,
                y=pose.pose.orientation.y,
                z=pose.pose.orientation.z,
            ).to_yaw(),
            cmd_duration=duration.to_sec(),
            precise_position=precise,
        )

    def cmdVelCallback(self, data):
        """Callback for cmd_vel command"""
        if not self.robot_allowed_to_move():
            rospy.logerr("cmd_vel received a message but motion is not allowed.")
            return

        self.spot_wrapper.velocity_cmd(data.linear.x, data.linear.y, data.angular.z)

    def in_motion_or_idle_pose_cb(self, data):
        """
        Callback for pose to be used while in motion or idling

        This sets the body control field in the mobility params. This means that the pose will be used while a motion
        command is executed. Only the pitch is maintained while moving. The roll and yaw will be applied by the idle
        stand command.
        """
        if not self.robot_allowed_to_move(autonomous_command=False):
            rospy.logerr("body pose received a message but motion is not allowed.")
            return

        self._set_in_motion_or_idle_body_pose(data)

    def handle_in_motion_or_idle_body_pose(self, goal: PoseBodyGoal):
        """
        Handle a goal received from the pose body actionserver

        Args:
            goal: PoseBodyGoal containing a pose to apply to the body

        Returns:

        """
        # We can change the body pose if autonomy is not allowed
        if not self.robot_allowed_to_move(autonomous_command=False):
            rospy.logerr("body pose actionserver was called but motion is not allowed.")
            return

        # If the body_pose is empty, we use the rpy + height components instead
        if goal.body_pose == Pose():
            # If the rpy+body height are all zero then we set the body to neutral pose
            if not any(
                [
                    goal.roll,
                    goal.pitch,
                    goal.yaw,
                    not math.isclose(goal.body_height, 0, abs_tol=1e-9),
                ]
            ):
                pose = Pose()
                pose.orientation.w = 1
                self._set_in_motion_or_idle_body_pose(pose)
            else:
                pose = Pose()
                # Multiplication order is important to get the correct quaternion
                orientation_quat = (
                    math_helpers.Quat.from_yaw(math.radians(goal.yaw))
                    * math_helpers.Quat.from_pitch(math.radians(goal.pitch))
                    * math_helpers.Quat.from_roll(math.radians(goal.roll))
                )
                pose.orientation.x = orientation_quat.x
                pose.orientation.y = orientation_quat.y
                pose.orientation.z = orientation_quat.z
                pose.orientation.w = orientation_quat.w
                pose.position.z = goal.body_height
                self._set_in_motion_or_idle_body_pose(pose)
        else:
            self._set_in_motion_or_idle_body_pose(goal.body_pose)
        # Give it some time to move
        rospy.sleep(2)
        self.body_pose_as.set_succeeded(
            PoseBodyResult(success=True, message="Successfully posed body")
        )

    def _set_in_motion_or_idle_body_pose(self, pose):
        """
        Set the pose of the body which should be applied while in motion or idle

        Args:
            pose: Pose to be applied to the body. Only the body height is taken from the position component

        Returns:

        """
        q = Quaternion()
        q.x = pose.orientation.x
        q.y = pose.orientation.y
        q.z = pose.orientation.z
        q.w = pose.orientation.w
        position = geometry_pb2.Vec3(z=pose.position.z)
        pose = geometry_pb2.SE3Pose(position=position, rotation=q)
        point = trajectory_pb2.SE3TrajectoryPoint(pose=pose)
        traj = trajectory_pb2.SE3Trajectory(points=[point])
        body_control = spot_command_pb2.BodyControlParams(base_offset_rt_footprint=traj)

        mobility_params = self.spot_wrapper.get_mobility_params()
        mobility_params.body_control.CopyFrom(body_control)
        self.spot_wrapper.set_mobility_params(mobility_params)

    def handle_list_graph(self, upload_path) -> ListGraphResponse:
        """ROS service handler for listing graph_nav waypoint_ids"""
        resp = self.spot_wrapper.spot_graph_nav.list_graph(upload_path)
        return ListGraphResponse(resp)

    def handle_navigate_to_feedback(self):
        """Thread function to send navigate_to feedback"""
        while not rospy.is_shutdown() and self.run_navigate_to:
            localization_state = (
                self.spot_wrapper._graph_nav_client.get_localization_state()
            )
            if localization_state.localization.waypoint_id:
                self.navigate_as.publish_feedback(
                    NavigateToFeedback(localization_state.localization.waypoint_id)
                )
            rospy.Rate(10).sleep()

    def handle_navigate_to(self, msg: NavigateToGoal):
        if not self.robot_allowed_to_move():
            rospy.logerr("navigate_to was requested but robot is not allowed to move.")
            self.navigate_as.set_aborted(
                NavigateToResult(False, "Autonomy is not enabled")
            )
            return

        # create thread to periodically publish feedback
        feedback_thread = threading.Thread(
            target=self.handle_navigate_to_feedback, args=()
        )
        self.run_navigate_to = True
        feedback_thread.start()

        # TODO: Confirm whether we need sit robot first
        self.spot_wrapper.sit()
        # run navigate_to
        resp = self.spot_wrapper.spot_graph_nav.navigate_to(
            upload_path=msg.upload_path,
            navigate_to=msg.navigate_to,
            initial_localization_fiducial=msg.initial_localization_fiducial,
            initial_localization_waypoint=msg.initial_localization_waypoint,
        )
        self.run_navigate_to = False
        feedback_thread.join()

        # check status
        if resp[0]:
            self.navigate_as.set_succeeded(NavigateToResult(resp[0], resp[1]))
        else:
            self.navigate_as.set_aborted(NavigateToResult(resp[0], resp[1]))

    def populate_camera_static_transforms(self, image_data):
        """Check data received from one of the image tasks and use the transform snapshot to extract the camera frame
        transforms. This is the transforms from body->frontleft->frontleft_fisheye, for example. These transforms
        never change, but they may be calibrated slightly differently for each robot so we need to generate the
        transforms at runtime.

        Args:
        image_data: Image protobuf data from the wrapper
        """
        # We exclude the odometry frames from static transforms since they are not static. We can ignore the body
        # frame because it is a child of odom or vision depending on the mode_parent_odom_tf, and will be published
        # by the non-static transform publishing that is done by the state callback
        excluded_frames = [
            self.tf_name_vision_odom,
            self.tf_name_kinematic_odom,
            "body",
        ]
        for frame_name in image_data.shot.transforms_snapshot.child_to_parent_edge_map:
            if frame_name in excluded_frames:
                continue
            parent_frame = (
                image_data.shot.transforms_snapshot.child_to_parent_edge_map.get(
                    frame_name
                ).parent_frame_name
            )
            existing_transforms = [
                (transform.header.frame_id, transform.child_frame_id)
                for transform in self.sensors_static_transforms
            ]
            if (parent_frame, frame_name) in existing_transforms:
                # We already extracted this transform
                continue

            transform = (
                image_data.shot.transforms_snapshot.child_to_parent_edge_map.get(
                    frame_name
                )
            )
            local_time = self.spot_wrapper.robotToLocalTime(
                image_data.shot.acquisition_time
            )
            tf_time = rospy.Time(local_time.seconds, local_time.nanos)
            static_tf = populateTransformStamped(
                tf_time,
                transform.parent_frame_name,
                frame_name,
                transform.parent_tform_child,
            )
            self.sensors_static_transforms.append(static_tf)
            self.sensors_static_transform_broadcaster.sendTransform(
                self.sensors_static_transforms
            )

    def populate_lidar_static_transforms(
        self, point_cloud_data: point_cloud_pb2.PointCloud
    ):
        """Check data received from one of the point cloud tasks and use the transform snapshot to extract the lidar frame
        transforms. This is the transforms from body->sensor, for example. These transforms
        never change, but they may be calibrated slightly differently for each robot so we need to generate the
        transforms at runtime.

        Args:
        point_cloud_data: PointCloud protobuf data from the wrapper
        """
        # We exclude the odometry frames from static transforms since they are not static. We can ignore the body
        # frame because it is a child of odom or vision depending on the mode_parent_odom_tf, and will be published
        # by the non-static transform publishing that is done by the state callback
        excluded_frames = [
            self.tf_name_vision_odom,
            self.tf_name_kinematic_odom,
            "body",
        ]
        for (
            frame_name
        ) in (
            point_cloud_data.point_cloud.source.transforms_snapshot.child_to_parent_edge_map
        ):
            if frame_name in excluded_frames:
                continue
            parent_frame = point_cloud_data.point_cloud.source.transforms_snapshot.child_to_parent_edge_map.get(
                frame_name
            ).parent_frame_name
            existing_transforms = [
                (transform.header.frame_id, transform.child_frame_id)
                for transform in self.sensors_static_transforms
            ]
            if (parent_frame, frame_name) in existing_transforms:
                # We already extracted this transform
                continue

            transform = point_cloud_data.point_cloud.source.transforms_snapshot.child_to_parent_edge_map.get(
                frame_name
            )
            local_time = self.spot_wrapper.robotToLocalTime(
                point_cloud_data.point_cloud.source.acquisition_time
            )
            tf_time = rospy.Time(local_time.seconds, local_time.nanos)
            static_tf = populateTransformStamped(
                tf_time,
                transform.parent_frame_name,
                frame_name,
                transform.parent_tform_child,
            )
            self.sensors_static_transforms.append(static_tf)
            self.sensors_static_transform_broadcaster.sendTransform(
                self.sensors_static_transforms
            )

    def handle_spot_check(self, req: SpotCheckRequest) -> SpotCheckResponse:
        """ROS service handler for spot_check"""
        if req.revert_calibration:
            resp = self.spot_wrapper.spot_check.revert_calibration()
        elif req.start and req.blocking:
            resp = self.spot_wrapper.spot_check.blocking_check()
        elif req.start:
            resp = self.spot_wrapper.spot_check.start_check()
        elif req.feedback_only:
            resp = self.spot_wrapper.spot_check.get_feedback()
        else:
            resp = self.spot_wrapper.spot_check.stop_check()

        if self.spot_wrapper.spot_check.spot_check_resp:
            return GetSpotCheckResultsMsg(
                self.spot_wrapper.spot_check.spot_check_resp, resp
            )
        else:
            return SpotCheckResponse(success=resp[0], message=resp[1])

    # Arm functions ##################################################
    def handle_arm_stow(self, srv_data) -> TriggerResponse:
        """ROS service handler to command the arm to stow, home position"""
        resp = self.spot_wrapper.spot_arm.arm_stow()
        return TriggerResponse(resp[0], resp[1])

    def handle_arm_unstow(self, srv_data) -> TriggerResponse:
        """ROS service handler to command the arm to unstow, joints are all zeros"""
        resp = self.spot_wrapper.spot_arm.arm_unstow()
        return TriggerResponse(resp[0], resp[1])

    def handle_arm_joint_move(
        self, srv_data: ArmJointMovementRequest
    ) -> ArmJointMovementResponse:
        """ROS service handler to send joint movement to the arm to execute"""
        resp = self.spot_wrapper.spot_arm.arm_joint_move(
            joint_targets=srv_data.joint_target
        )
        return ArmJointMovementResponse(resp[0], resp[1])

    def handle_force_trajectory(self, srv_data) -> ArmForceTrajectoryResponse:
        """ROS service handler to send a force trajectory up or down a vertical force"""
        resp = self.spot_wrapper.spot_arm.force_trajectory(data=srv_data)
        return ArmForceTrajectoryResponse(resp[0], resp[1])

    def handle_gripper_open(self, srv_data) -> TriggerResponse:
        """ROS service handler to open the gripper"""
        resp = self.spot_wrapper.spot_arm.gripper_open()
        return TriggerResponse(resp[0], resp[1])

    def handle_gripper_close(self, srv_data) -> TriggerResponse:
        """ROS service handler to close the gripper"""
        resp = self.spot_wrapper.spot_arm.gripper_close()
        return TriggerResponse(resp[0], resp[1])

    def handle_gripper_angle_open(
        self, srv_data: GripperAngleMoveRequest
    ) -> GripperAngleMoveResponse:
        """ROS service handler to open the gripper at an angle"""
        resp = self.spot_wrapper.spot_arm.gripper_angle_open(
            gripper_ang=srv_data.gripper_angle
        )
        return GripperAngleMoveResponse(resp[0], resp[1])

    def handle_arm_carry(self, srv_data) -> TriggerResponse:
        """ROS service handler to put arm in carry mode"""
        resp = self.spot_wrapper.spot_arm.arm_carry()
        return TriggerResponse(resp[0], resp[1])

    def handle_gripper_pose(self, srv_data: HandPoseRequest) -> HandPoseResponse:
        """ROS service to give a position to the gripper"""
<<<<<<< HEAD
        resp = self.spot_wrapper.spot_arm.hand_pose(pose_points=srv_data.pose_point)
=======
        resp = self.spot_wrapper.hand_pose(data=srv_data)
>>>>>>> 0d0deccb
        return HandPoseResponse(resp[0], resp[1])

    def handle_grasp_3d(self, srv_data: Grasp3dRequest):
        """ROS service to grasp an object by x,y,z coordinates in given frame"""
        resp = self.spot_wrapper.grasp_3d(
            frame=srv_data.frame_name,
            object_rt_frame=srv_data.object_rt_frame,
        )
        return Grasp3dResponse(resp[0], resp[1])

    ##################################################################

    def shutdown(self):
        rospy.loginfo("Shutting down ROS driver for Spot")
        self.spot_wrapper.sit()
        rospy.Rate(0.25).sleep()
        self.spot_wrapper.disconnect()

    def publish_mobility_params(self):
        mobility_params_msg = MobilityParams()
        try:
            mobility_params = self.spot_wrapper.get_mobility_params()
            mobility_params_msg.body_control.position.x = (
                mobility_params.body_control.base_offset_rt_footprint.points[
                    0
                ].pose.position.x
            )
            mobility_params_msg.body_control.position.y = (
                mobility_params.body_control.base_offset_rt_footprint.points[
                    0
                ].pose.position.y
            )
            mobility_params_msg.body_control.position.z = (
                mobility_params.body_control.base_offset_rt_footprint.points[
                    0
                ].pose.position.z
            )
            mobility_params_msg.body_control.orientation.x = (
                mobility_params.body_control.base_offset_rt_footprint.points[
                    0
                ].pose.rotation.x
            )
            mobility_params_msg.body_control.orientation.y = (
                mobility_params.body_control.base_offset_rt_footprint.points[
                    0
                ].pose.rotation.y
            )
            mobility_params_msg.body_control.orientation.z = (
                mobility_params.body_control.base_offset_rt_footprint.points[
                    0
                ].pose.rotation.z
            )
            mobility_params_msg.body_control.orientation.w = (
                mobility_params.body_control.base_offset_rt_footprint.points[
                    0
                ].pose.rotation.w
            )
            mobility_params_msg.locomotion_hint = mobility_params.locomotion_hint
            mobility_params_msg.stair_hint = mobility_params.stair_hint
            mobility_params_msg.swing_height = mobility_params.swing_height
            mobility_params_msg.obstacle_params.obstacle_avoidance_padding = (
                mobility_params.obstacle_params.obstacle_avoidance_padding
            )
            mobility_params_msg.obstacle_params.disable_vision_foot_obstacle_avoidance = (
                mobility_params.obstacle_params.disable_vision_foot_obstacle_avoidance
            )
            mobility_params_msg.obstacle_params.disable_vision_foot_constraint_avoidance = (
                mobility_params.obstacle_params.disable_vision_foot_constraint_avoidance
            )
            mobility_params_msg.obstacle_params.disable_vision_body_obstacle_avoidance = (
                mobility_params.obstacle_params.disable_vision_body_obstacle_avoidance
            )
            mobility_params_msg.obstacle_params.disable_vision_foot_obstacle_body_assist = (
                mobility_params.obstacle_params.disable_vision_foot_obstacle_body_assist
            )
            mobility_params_msg.obstacle_params.disable_vision_negative_obstacles = (
                mobility_params.obstacle_params.disable_vision_negative_obstacles
            )
            if mobility_params.HasField("terrain_params"):
                if mobility_params.terrain_params.HasField("ground_mu_hint"):
                    mobility_params_msg.terrain_params.ground_mu_hint = (
                        mobility_params.terrain_params.ground_mu_hint
                    )
                    # hasfield does not work on grated surfaces mode
                if hasattr(mobility_params.terrain_params, "grated_surfaces_mode"):
                    mobility_params_msg.terrain_params.grated_surfaces_mode = (
                        mobility_params.terrain_params.grated_surfaces_mode
                    )

            # The velocity limit values can be set independently so make sure each of them exists before setting
            if mobility_params.HasField("vel_limit"):
                if hasattr(mobility_params.vel_limit.max_vel.linear, "x"):
                    mobility_params_msg.velocity_limit.linear.x = (
                        mobility_params.vel_limit.max_vel.linear.x
                    )
                if hasattr(mobility_params.vel_limit.max_vel.linear, "y"):
                    mobility_params_msg.velocity_limit.linear.y = (
                        mobility_params.vel_limit.max_vel.linear.y
                    )
                if hasattr(mobility_params.vel_limit.max_vel, "angular"):
                    mobility_params_msg.velocity_limit.angular.z = (
                        mobility_params.vel_limit.max_vel.angular
                    )
        except Exception as e:
            rospy.logerr("Error:{}".format(e))
            pass
        self.mobility_params_pub.publish(mobility_params_msg)

    def publish_feedback(self):
        feedback_msg = Feedback()
        feedback_msg.standing = self.spot_wrapper.is_standing
        feedback_msg.sitting = self.spot_wrapper.is_sitting
        feedback_msg.moving = self.spot_wrapper.is_moving
        id_: robot_id_pb2.RobotId = self.spot_wrapper.id
        try:
            feedback_msg.serial_number = id_.serial_number
            feedback_msg.species = id_.species
            feedback_msg.version = id_.version
            feedback_msg.nickname = id_.nickname
            feedback_msg.computer_serial_number = id_.computer_serial_number
        except:
            pass
        self.feedback_pub.publish(feedback_msg)

    def publish_allow_motion(self):
        self.motion_allowed_pub.publish(self.allow_motion)

    def check_for_subscriber(self):
        for pub in list(self.camera_pub_to_async_task_mapping.keys()):
            task_name = self.camera_pub_to_async_task_mapping[pub]
            if (
                task_name not in self.active_camera_tasks
                and pub.get_num_connections() > 0
            ):
                self.spot_wrapper.update_image_tasks(task_name)
                self.active_camera_tasks.append(task_name)
                print(
                    f"Detected subscriber for {task_name} task, adding task to publish"
                )

    def initialize_spot_wrapper(self):
        if not self.spot_wrapper:
            self.spot_wrapper = SpotWrapper(
                self.username,
                self.password,
                self.hostname,
                self.logger,
                self.estop_timeout,
                self.rates,
                self.callbacks,
            )

    def initialize_tf2(self):
        self.tf_buffer = tf2_ros.Buffer()
        self.tf_listener = tf2_ros.TransformListener(self.tf_buffer)

        self.sensors_static_transform_broadcaster = tf2_ros.StaticTransformBroadcaster()
        # Static transform broadcaster is super simple and just a latched publisher. Every time we add a new static
        # transform we must republish all static transforms from this source, otherwise the tree will be incomplete.
        # We keep a list of all the static transforms we already have so they can be republished, and so we can check
        # which ones we already have
        self.sensors_static_transforms = []

        # Spot has 2 types of odometries: 'odom' and 'vision'
        # The former one is kinematic odometry and the second one is a combined odometry of vision and kinematics
        # These params enables to change which odometry frame is a parent of body frame and to change tf names of each odometry frames.
        self.mode_parent_odom_tf = rospy.get_param(
            "~mode_parent_odom_tf", "odom"
        )  # 'vision' or 'odom'
        self.tf_name_kinematic_odom = rospy.get_param("~tf_name_kinematic_odom", "odom")
        self.tf_name_raw_kinematic = "odom"
        self.tf_name_vision_odom = rospy.get_param("~tf_name_vision_odom", "vision")
        self.tf_name_raw_vision = "vision"
        if (
            self.mode_parent_odom_tf != self.tf_name_raw_kinematic
            and self.mode_parent_odom_tf != self.tf_name_raw_vision
        ):
            rospy.logerr(
                "rosparam '~mode_parent_odom_tf' should be 'odom' or 'vision'."
            )
            return

    def initialize_publishers(self):
        # Images #
        self.back_image_pub = rospy.Publisher("camera/back/image", Image, queue_size=10)
        self.frontleft_image_pub = rospy.Publisher(
            "camera/frontleft/image", Image, queue_size=10
        )
        self.frontright_image_pub = rospy.Publisher(
            "camera/frontright/image", Image, queue_size=10
        )
        self.left_image_pub = rospy.Publisher("camera/left/image", Image, queue_size=10)
        self.right_image_pub = rospy.Publisher(
            "camera/right/image", Image, queue_size=10
        )
        self.hand_image_mono_pub = rospy.Publisher(
            "camera/hand_mono/image", Image, queue_size=10
        )
        self.hand_image_color_pub = rospy.Publisher(
            "camera/hand_color/image", Image, queue_size=10
        )

        # Depth #
        self.back_depth_pub = rospy.Publisher("depth/back/image", Image, queue_size=10)
        self.frontleft_depth_pub = rospy.Publisher(
            "depth/frontleft/image", Image, queue_size=10
        )
        self.frontright_depth_pub = rospy.Publisher(
            "depth/frontright/image", Image, queue_size=10
        )
        self.left_depth_pub = rospy.Publisher("depth/left/image", Image, queue_size=10)
        self.right_depth_pub = rospy.Publisher(
            "depth/right/image", Image, queue_size=10
        )
        self.hand_depth_pub = rospy.Publisher("depth/hand/image", Image, queue_size=10)
        self.hand_depth_in_hand_color_pub = rospy.Publisher(
            "depth/hand/depth_in_color", Image, queue_size=10
        )
        self.frontleft_depth_in_visual_pub = rospy.Publisher(
            "depth/frontleft/depth_in_visual", Image, queue_size=10
        )
        self.frontright_depth_in_visual_pub = rospy.Publisher(
            "depth/frontright/depth_in_visual", Image, queue_size=10
        )

        # EAP Pointcloud #
        self.point_cloud_pub = rospy.Publisher(
            "lidar/points", PointCloud2, queue_size=10
        )
        self.camera_pub_to_async_task_mapping = {
            self.frontleft_image_pub: "front_image",
            self.frontright_image_pub: "front_image",
            self.back_image_pub: "rear_image",
            self.right_image_pub: "side_image",
            self.left_image_pub: "side_image",
            self.hand_image_color_pub: "hand_image",
        }

        # Image Camera Info #
        self.back_image_info_pub = rospy.Publisher(
            "camera/back/camera_info", CameraInfo, queue_size=10
        )
        self.frontleft_image_info_pub = rospy.Publisher(
            "camera/frontleft/camera_info", CameraInfo, queue_size=10
        )
        self.frontright_image_info_pub = rospy.Publisher(
            "camera/frontright/camera_info", CameraInfo, queue_size=10
        )
        self.left_image_info_pub = rospy.Publisher(
            "camera/left/camera_info", CameraInfo, queue_size=10
        )
        self.right_image_info_pub = rospy.Publisher(
            "camera/right/camera_info", CameraInfo, queue_size=10
        )
        self.hand_image_mono_info_pub = rospy.Publisher(
            "camera/hand_mono/camera_info", CameraInfo, queue_size=10
        )
        self.hand_image_color_info_pub = rospy.Publisher(
            "camera/hand_color/camera_info", CameraInfo, queue_size=10
        )

        # Depth Camera Info #
        self.back_depth_info_pub = rospy.Publisher(
            "depth/back/camera_info", CameraInfo, queue_size=10
        )
        self.frontleft_depth_info_pub = rospy.Publisher(
            "depth/frontleft/camera_info", CameraInfo, queue_size=10
        )
        self.frontright_depth_info_pub = rospy.Publisher(
            "depth/frontright/camera_info", CameraInfo, queue_size=10
        )
        self.left_depth_info_pub = rospy.Publisher(
            "depth/left/camera_info", CameraInfo, queue_size=10
        )
        self.right_depth_info_pub = rospy.Publisher(
            "depth/right/camera_info", CameraInfo, queue_size=10
        )
        self.hand_depth_info_pub = rospy.Publisher(
            "depth/hand/camera_info", CameraInfo, queue_size=10
        )
        self.hand_depth_in_color_info_pub = rospy.Publisher(
            "camera/hand/depth_in_color/camera_info", CameraInfo, queue_size=10
        )
        self.frontleft_depth_in_visual_info_pub = rospy.Publisher(
            "depth/frontleft/depth_in_visual/camera_info", CameraInfo, queue_size=10
        )
        self.frontright_depth_in_visual_info_pub = rospy.Publisher(
            "depth/frontright/depth_in_visual/camera_info", CameraInfo, queue_size=10
        )

        # Status Publishers #
        self.joint_state_pub = rospy.Publisher(
            "joint_states", JointState, queue_size=10
        )
        """Defining a TF publisher manually because of conflicts between Python3 and tf"""
        self.tf_pub = rospy.Publisher("tf", TFMessage, queue_size=10)
        self.metrics_pub = rospy.Publisher("status/metrics", Metrics, queue_size=10)
        self.lease_pub = rospy.Publisher("status/leases", LeaseArray, queue_size=10)
        self.odom_twist_pub = rospy.Publisher(
            "odometry/twist", TwistWithCovarianceStamped, queue_size=10
        )
        self.odom_pub = rospy.Publisher("odometry", Odometry, queue_size=10)
        self.feet_pub = rospy.Publisher("status/feet", FootStateArray, queue_size=10)
        self.estop_pub = rospy.Publisher("status/estop", EStopStateArray, queue_size=10)
        self.wifi_pub = rospy.Publisher("status/wifi", WiFiState, queue_size=10)
        self.power_pub = rospy.Publisher(
            "status/power_state", PowerState, queue_size=10
        )
        self.battery_pub = rospy.Publisher(
            "status/battery_states", BatteryStateArray, queue_size=10
        )
        self.behavior_faults_pub = rospy.Publisher(
            "status/behavior_faults", BehaviorFaultState, queue_size=10
        )
        self.system_faults_pub = rospy.Publisher(
            "status/system_faults", SystemFaultState, queue_size=10
        )
        self.motion_allowed_pub = rospy.Publisher(
            "status/motion_allowed", Bool, queue_size=10
        )

        self.feedback_pub = rospy.Publisher("status/feedback", Feedback, queue_size=10)

        self.mobility_params_pub = rospy.Publisher(
            "status/mobility_params", MobilityParams, queue_size=10
        )

    def initialize_subscribers(self):
        rospy.Subscriber("cmd_vel", Twist, self.cmdVelCallback, queue_size=1)
        rospy.Subscriber(
            "go_to_pose", PoseStamped, self.trajectory_callback, queue_size=1
        )
        rospy.Subscriber(
            "in_motion_or_idle_body_pose",
            Pose,
            self.in_motion_or_idle_pose_cb,
            queue_size=1,
        )

    def initialize_services(self):
        rospy.Service("claim", Trigger, self.handle_claim)
        rospy.Service("release", Trigger, self.handle_release)
        rospy.Service("self_right", Trigger, self.handle_self_right)
        rospy.Service("sit", Trigger, self.handle_sit)
        rospy.Service("stand", Trigger, self.handle_stand)
        rospy.Service("power_on", Trigger, self.handle_power_on)
        rospy.Service("power_off", Trigger, self.handle_safe_power_off)

        rospy.Service("estop/hard", Trigger, self.handle_estop_hard)
        rospy.Service("estop/gentle", Trigger, self.handle_estop_gentle)
        rospy.Service("estop/release", Trigger, self.handle_estop_release)

        rospy.Service("allow_motion", SetBool, self.handle_allow_motion)

        rospy.Service("stair_mode", SetBool, self.handle_stair_mode)
        rospy.Service("locomotion_mode", SetLocomotion, self.handle_locomotion_mode)
        rospy.Service("swing_height", SetSwingHeight, self.handle_swing_height)
        rospy.Service("velocity_limit", SetVelocity, self.handle_velocity_limit)
        rospy.Service(
            "clear_behavior_fault", ClearBehaviorFault, self.handle_clear_behavior_fault
        )
        rospy.Service("terrain_params", SetTerrainParams, self.handle_terrain_params)
        rospy.Service("obstacle_params", SetObstacleParams, self.handle_obstacle_params)
        rospy.Service("posed_stand", PosedStand, self.handle_posed_stand)

        rospy.Service("list_graph", ListGraph, self.handle_list_graph)

        rospy.Service("roll_over_right", Trigger, self.handle_roll_over_right)
        rospy.Service("roll_over_left", Trigger, self.handle_roll_over_left)
        # Docking
        rospy.Service("dock", Dock, self.handle_dock)
        rospy.Service("undock", Trigger, self.handle_undock)
        rospy.Service("docking_state", GetDockState, self.handle_get_docking_state)
        # Spot Check
        rospy.Service("spot_check", SpotCheck, self.handle_spot_check)
        # Arm Services #########################################
        rospy.Service("arm_stow", Trigger, self.handle_arm_stow)
        rospy.Service("arm_unstow", Trigger, self.handle_arm_unstow)
        rospy.Service("gripper_open", Trigger, self.handle_gripper_open)
        rospy.Service("gripper_close", Trigger, self.handle_gripper_close)
        rospy.Service("arm_carry", Trigger, self.handle_arm_carry)
        rospy.Service(
            "gripper_angle_open", GripperAngleMove, self.handle_gripper_angle_open
        )
        rospy.Service("arm_joint_move", ArmJointMovement, self.handle_arm_joint_move)
        rospy.Service(
            "force_trajectory", ArmForceTrajectory, self.handle_force_trajectory
        )
<<<<<<< HEAD
        rospy.Service("gripper_pose", HandPose, self.handle_gripper_pose)

        # Stop service calls other services so initialise it after them to prevent crashes which can happen if
        # the service is immediately called
        rospy.Service("stop", Trigger, self.handle_stop)
        rospy.Service("locked_stop", Trigger, self.handle_locked_stop)

    def initialize_action_servers(self):
=======
        rospy.Service("gripper_pose", HandPose, self.handle_hand_pose)
        rospy.Service("grasp_3d", Grasp3d, self.handle_grasp_3d)
>>>>>>> 0d0deccb
        #########################################################

        self.navigate_as = actionlib.SimpleActionServer(
            "navigate_to",
            NavigateToAction,
            execute_cb=self.handle_navigate_to,
            auto_start=False,
        )
        self.navigate_as.start()

        self.trajectory_server = actionlib.SimpleActionServer(
            "trajectory",
            TrajectoryAction,
            execute_cb=self.handle_trajectory,
            auto_start=False,
        )
        self.trajectory_server.start()

        self.motion_or_idle_body_pose_as = actionlib.SimpleActionServer(
            "motion_or_idle_body_pose",
            PoseBodyAction,
            execute_cb=self.handle_in_motion_or_idle_body_pose,
            auto_start=False,
        )
        self.motion_or_idle_body_pose_as.start()

        self.body_pose_as = actionlib.SimpleActionServer(
            "body_pose",
            PoseBodyAction,
            execute_cb=self.handle_posed_stand_action,
            auto_start=False,
        )
        self.body_pose_as.start()

    def main(self):
        """Main function for the SpotROS class.  Gets config from ROS and initializes the wrapper.  Holds lease from wrapper and updates all async tasks at the ROS rate"""
        rospy.init_node(self.node_name, anonymous=True)

        self.rates = rospy.get_param("~rates", {})
        if "loop_frequency" in self.rates:
            loop_rate = self.rates["loop_frequency"]
        else:
            loop_rate = 50

        for param, rate in self.rates.items():
            if rate > loop_rate:
                rospy.logwarn(
                    "{} has a rate of {} specified, which is higher than the loop rate of {}. It will not "
                    "be published at the expected frequency".format(
                        param, rate, loop_rate
                    )
                )

        rate = rospy.Rate(loop_rate)
        self.username = rospy.get_param("~username", "default_value")
        self.password = rospy.get_param("~password", "default_value")
        self.hostname = rospy.get_param("~hostname", "default_value")
        self.motion_deadzone = rospy.get_param("~deadzone", 0.05)
        self.estop_timeout = rospy.get_param("~estop_timeout", 9.0)
        self.autonomy_enabled = rospy.get_param("~autonomy_enabled", True)
        self.allow_motion = rospy.get_param("~allow_motion", True)
        self.is_charging = False

        self.initialize_tf2()

        self.logger = logging.getLogger("rosout")

        rospy.loginfo("Starting ROS driver for Spot")
        self.initialize_spot_wrapper()
        if not self.spot_wrapper.is_valid or not self.spot_wrapper:
            return

        self.initialize_publishers()
        self.initialize_subscribers()
        self.initialize_action_servers()
        self.initialize_services()

        rospy.on_shutdown(self.shutdown)

        max_linear_x = rospy.get_param("~max_linear_velocity_x", 0)
        max_linear_y = rospy.get_param("~max_linear_velocity_y", 0)
        max_angular_z = rospy.get_param("~max_angular_velocity_z", 0)
        self.set_velocity_limits(max_linear_x, max_linear_y, max_angular_z)

        self.auto_claim = rospy.get_param("~auto_claim", False)
        self.auto_power_on = rospy.get_param("~auto_power_on", False)
        self.auto_stand = rospy.get_param("~auto_stand", False)

        if self.auto_claim:
            self.spot_wrapper.spot_estop_lease.claim()
            if self.auto_power_on:
                self.spot_wrapper.power_on()
                if self.auto_stand:
                    self.spot_wrapper.stand()

        rate_limited_feedback = RateLimitedCall(
            self.publish_feedback, self.rates["feedback"]
        )
        rate_limited_mobility_params = RateLimitedCall(
            self.publish_mobility_params, self.rates["mobility_params"]
        )
        rate_check_for_subscriber = RateLimitedCall(
            self.check_for_subscriber, self.rates["check_subscribers"]
        )
        rate_limited_motion_allowed = RateLimitedCall(self.publish_allow_motion, 10)
        rospy.loginfo("Driver started")
        while not rospy.is_shutdown():
            self.spot_wrapper.updateTasks()
            rate_limited_feedback()
            rate_limited_mobility_params()
            rate_limited_motion_allowed()
            rate_check_for_subscriber()
            rate.sleep()<|MERGE_RESOLUTION|>--- conflicted
+++ resolved
@@ -72,11 +72,8 @@
 )
 from spot_msgs.srv import ArmForceTrajectory, ArmForceTrajectoryResponse
 from spot_msgs.srv import HandPose, HandPoseResponse, HandPoseRequest
-<<<<<<< HEAD
 from spot_msgs.srv import SpotCheckRequest, SpotCheckResponse, SpotCheck
-=======
 from spot_msgs.srv import Grasp3d, Grasp3dRequest, Grasp3dResponse
->>>>>>> 0d0deccb
 
 from spot_driver.ros_helpers import *
 from spot_driver.spot_wrapper import SpotWrapper
@@ -1317,11 +1314,7 @@
 
     def handle_gripper_pose(self, srv_data: HandPoseRequest) -> HandPoseResponse:
         """ROS service to give a position to the gripper"""
-<<<<<<< HEAD
-        resp = self.spot_wrapper.spot_arm.hand_pose(pose_points=srv_data.pose_point)
-=======
-        resp = self.spot_wrapper.hand_pose(data=srv_data)
->>>>>>> 0d0deccb
+        resp = self.spot_wrapper.spot_arm.hand_pose(data=srv_data)
         return HandPoseResponse(resp[0], resp[1])
 
     def handle_grasp_3d(self, srv_data: Grasp3dRequest):
@@ -1710,8 +1703,8 @@
         rospy.Service(
             "force_trajectory", ArmForceTrajectory, self.handle_force_trajectory
         )
-<<<<<<< HEAD
         rospy.Service("gripper_pose", HandPose, self.handle_gripper_pose)
+        rospy.Service("grasp_3d", Grasp3d, self.handle_grasp_3d)
 
         # Stop service calls other services so initialise it after them to prevent crashes which can happen if
         # the service is immediately called
@@ -1719,12 +1712,6 @@
         rospy.Service("locked_stop", Trigger, self.handle_locked_stop)
 
     def initialize_action_servers(self):
-=======
-        rospy.Service("gripper_pose", HandPose, self.handle_hand_pose)
-        rospy.Service("grasp_3d", Grasp3d, self.handle_grasp_3d)
->>>>>>> 0d0deccb
-        #########################################################
-
         self.navigate_as = actionlib.SimpleActionServer(
             "navigate_to",
             NavigateToAction,
